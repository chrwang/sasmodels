/*							j1.c
 *
 *	Bessel function of order one
 *
 *
 *
 * SYNOPSIS:
 *
 * double x, y, j1();
 *
 * y = j1( x );
 *
 *
 *
 * DESCRIPTION:
 *
 * Returns Bessel function of order one of the argument.
 *
 * The domain is divided into the intervals [0, 8] and
 * (8, infinity). In the first interval a 24 term Chebyshev
 * expansion is used. In the second, the asymptotic
 * trigonometric representation is employed using two
 * rational functions of degree 5/5.
 *
 *
 *
 * ACCURACY:
 *
 *                      Absolute error:
 * arithmetic   domain      # trials      peak         rms
 *    DEC       0, 30       10000       4.0e-17     1.1e-17
 *    IEEE      0, 30       30000       2.6e-16     1.1e-16
 *
 *
 */

/*
Cephes Math Library Release 2.8:  June, 2000
Copyright 1984, 1987, 1989, 2000 by Stephen L. Moshier
*/
double sas_J1(double x);
double sas_J1c(double x);

constant double RPJ1[8] = {
    -8.99971225705559398224E8,
    4.52228297998194034323E11,
    -7.27494245221818276015E13,
    3.68295732863852883286E15,
    0.0,
    0.0,
    0.0,
    0.0 };

constant double RQJ1[8] = {
    6.20836478118054335476E2,
    2.56987256757748830383E5,
    8.35146791431949253037E7,
    2.21511595479792499675E10,
    4.74914122079991414898E12,
    7.84369607876235854894E14,
    8.95222336184627338078E16,
    5.32278620332680085395E18
    };

constant double PPJ1[8] = {
    7.62125616208173112003E-4,
    7.31397056940917570436E-2,
    1.12719608129684925192E0,
    5.11207951146807644818E0,
    8.42404590141772420927E0,
    5.21451598682361504063E0,
    1.00000000000000000254E0,
    0.0} ;


constant double PQJ1[8] = {
    5.71323128072548699714E-4,
    6.88455908754495404082E-2,
    1.10514232634061696926E0,
    5.07386386128601488557E0,
    8.39985554327604159757E0,
    5.20982848682361821619E0,
    9.99999999999999997461E-1,
    0.0 };

constant double QPJ1[8] = {
    5.10862594750176621635E-2,
    4.98213872951233449420E0,
    7.58238284132545283818E1,
    3.66779609360150777800E2,
    7.10856304998926107277E2,
    5.97489612400613639965E2,
    2.11688757100572135698E2,
    2.52070205858023719784E1 };

constant double QQJ1[8] = {
    7.42373277035675149943E1,
    1.05644886038262816351E3,
    4.98641058337653607651E3,
    9.56231892404756170795E3,
    7.99704160447350683650E3,
    2.82619278517639096600E3,
    3.36093607810698293419E2,
    0.0 };

constant double JPJ1[8] = {
    -4.878788132172128E-009,
    6.009061827883699E-007,
    -4.541343896997497E-005,
    1.937383947804541E-003,
    -3.405537384615824E-002,
    0.0,
    0.0,
    0.0
    };

constant double MO1J1[8] = {
    6.913942741265801E-002,
    -2.284801500053359E-001,
    3.138238455499697E-001,
    -2.102302420403875E-001,
    5.435364690523026E-003,
    1.493389585089498E-001,
    4.976029650847191E-006,
    7.978845453073848E-001
    };

constant double PH1J1[8] = {
    -4.497014141919556E+001,
    5.073465654089319E+001,
    -2.485774108720340E+001,
    7.222973196770240E+000,
    -1.544842782180211E+000,
    3.503787691653334E-001,
    -1.637986776941202E-001,
    3.749989509080821E-001
    };

<<<<<<< HEAD
=======
double sas_J1(double x);
>>>>>>> 0278e3fe
double sas_J1(double x)
{

//Cephes double pression function
#if FLOAT_SIZE>4

    double w, z, p, q, xn;

    const double Z1 = 1.46819706421238932572E1;
    const double Z2 = 4.92184563216946036703E1;
    const double THPIO4 =  2.35619449019234492885;
    const double SQ2OPI = 0.79788456080286535588;

    w = x;
    if( x < 0 )
	    w = -x;

    if( w <= 5.0 )
	{
	    z = x * x;
	    w = polevl( z, RPJ1, 3 ) / p1evl( z, RQJ1, 8 );
	    w = w * x * (z - Z1) * (z - Z2);
	    return( w );
	}

    w = 5.0/x;
    z = w * w;

    p = polevl( z, PPJ1, 6)/polevl( z, PQJ1, 6 );
    q = polevl( z, QPJ1, 7)/p1evl( z, QQJ1, 7 );

    xn = x - THPIO4;

    double sn, cn;
    SINCOS(xn, sn, cn);
    p = p * cn - w * q * sn;

    return( p * SQ2OPI / sqrt(x) );


//Single precission version of cephes
#else
    double xx, w, z, p, q, xn;

    const double Z1 = 1.46819706421238932572E1;
    const double THPIO4F =  2.35619449019234492885;    /* 3*pi/4 */


    xx = x;
    if( xx < 0 )
	    xx = -x;

    if( xx <= 2.0 )
	{
	    z = xx * xx;
	    p = (z-Z1) * xx * polevl( z, JPJ1, 4 );
	    return( p );
	}

    q = 1.0/x;
    w = sqrt(q);

    p = w * polevl( q, MO1J1, 7);
    w = q*q;
    xn = q * polevl( w, PH1J1, 7) - THPIO4F;
    p = p * cos(xn + xx);

    return(p);
#endif
}

//Finally J1c function that equals 2*J1(x)/x
double sas_J1c(double x);
double sas_J1c(double x)
{
    return (x != 0.0 ) ? 2.0*sas_J1(x)/x : 1.0;
}<|MERGE_RESOLUTION|>--- conflicted
+++ resolved
@@ -38,8 +38,6 @@
 Cephes Math Library Release 2.8:  June, 2000
 Copyright 1984, 1987, 1989, 2000 by Stephen L. Moshier
 */
-double sas_J1(double x);
-double sas_J1c(double x);
 
 constant double RPJ1[8] = {
     -8.99971225705559398224E8,
@@ -136,10 +134,7 @@
     3.749989509080821E-001
     };
 
-<<<<<<< HEAD
-=======
 double sas_J1(double x);
->>>>>>> 0278e3fe
 double sas_J1(double x)
 {
 
