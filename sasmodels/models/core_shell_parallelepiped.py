r"""
Definition
----------

Calculates the form factor for a rectangular solid with a core-shell structure.
The thickness and the scattering length density of the shell or 
"rim" can be different on each (pair) of faces. However at this time
the model does **NOT** actually calculate a c face rim despite the presence of
the parameter.

.. note::
   This model was originally ported from NIST IGOR macros. However,t is not
   yet fully understood by the SasView developers and is currently review.

The form factor is normalized by the particle volume $V$ such that

.. math::

    I(q) = \text{scale}\frac{\langle f^2 \rangle}{V} + \text{background}

where $\langle \ldots \rangle$ is an average over all possible orientations
of the rectangular solid.


The function calculated is the form factor of the rectangular solid below.
The core of the solid is defined by the dimensions $A$, $B$, $C$ such that
$A < B < C$.

.. image:: img/core_shell_parallelepiped_geometry.jpg

There are rectangular "slabs" of thickness $t_A$ that add to the $A$ dimension
(on the $BC$ faces). There are similar slabs on the $AC$ $(=t_B)$ and $AB$
$(=t_C)$ faces. The projection in the $AB$ plane is then

.. image:: img/core_shell_parallelepiped_projection.jpg

The volume of the solid is

.. math::

    V = ABC + 2t_ABC + 2t_BAC + 2t_CAB

**meaning that there are "gaps" at the corners of the solid.**  Again note that
$t_C = 0$ currently. 

The intensity calculated follows the :ref:`parallelepiped` model, with the
core-shell intensity being calculated as the square of the sum of the
amplitudes of the core and shell, in the same manner as a core-shell model.

<<<<<<< HEAD
.. math::

    F_{a}(Q,\alpha,\beta)=
    \left[\frac{\sin(Q(L_A+2t_A)/2\sin\alpha \sin\beta)}{Q(L_A+2t_A)/2\sin\alpha\sin\beta}
    - \frac{\sin(QL_A/2\sin\alpha \sin\beta)}{QL_A/2\sin\alpha \sin\beta} \right]
    \left[\frac{\sin(QL_B/2\sin\alpha \sin\beta)}{QL_B/2\sin\alpha \sin\beta} \right]
    \left[\frac{\sin(QL_C/2\sin\alpha \sin\beta)}{QL_C/2\sin\alpha \sin\beta} \right]
=======
>>>>>>> cb0dc22a

.. note::

    For the calculation of the form factor to be valid, the sides of the solid
    MUST be chosen such that** $A < B < C$.
    If this inequality is not satisfied, the model will not report an error,
    but the calculation will not be correct and thus the result wrong.

FITTING NOTES
If the scale is set equal to the particle volume fraction, $\phi$, the returned
value is the scattered intensity per unit volume, $I(q) = \phi P(q)$.
However, **no interparticle interference effects are included in this
calculation.**

There are many parameters in this model. Hold as many fixed as possible with
known values, or you will certainly end up at a solution that is unphysical.

Constraints must be applied during fitting to ensure that the inequality
$A < B < C$ is not violated. The calculation will not report an error,
but the results will not be correct.

The returned value is in units of |cm^-1|, on absolute scale.

NB: The 2nd virial coefficient of the core_shell_parallelepiped is calculated
based on the the averaged effective radius $(=\sqrt{(A+2t_A)(B+2t_B)/\pi})$
and length $(C+2t_C)$ values, and used as the effective radius
for $S(Q)$ when $P(Q) * S(Q)$ is applied.

To provide easy access to the orientation of the parallelepiped, we define the
axis of the cylinder using three angles $\theta$, $\phi$ and $\Psi$.
(see :ref:`cylinder orientation <cylinder-angle-definition>`).
The angle $\Psi$ is the rotational angle around the *long_c* axis against the
$q$ plane. For example, $\Psi = 0$ when the *short_b* axis is parallel to the
*x*-axis of the detector.

.. figure:: img/parallelepiped_angle_definition.jpg

    Definition of the angles for oriented core-shell parallelepipeds.

.. figure:: img/parallelepiped_angle_projection.jpg

    Examples of the angles for oriented core-shell parallelepipeds against the
    detector plane.

References
----------

.. [#] P Mittelbach and G Porod, *Acta Physica Austriaca*, 14 (1961) 185-211
    Equations (1), (13-14). (in German)
.. [#] D Singh (2009). *Small angle scattering studies of self assembly in
   lipid mixtures*, John's Hopkins University Thesis (2009) 223-225. `Available
   from Proquest <http://search.proquest.com/docview/304915826?accountid
   =26379>`_

Authorship and Verification
----------------------------

* **Author:** NIST IGOR/DANSE **Date:** pre 2010
* **Converted to sasmodels by:** Miguel Gonzales **Date:** February 26, 2016
* **Last Modified by:** Wojciech Potrzebowski **Date:** January 11, 2017
* **Currently Under review by:** Paul Butler
"""

import numpy as np
from numpy import pi, inf, sqrt

name = "core_shell_parallelepiped"
title = "Rectangular solid with a core-shell structure."
description = """
     P(q)= 
"""
category = "shape:parallelepiped"

#             ["name", "units", default, [lower, upper], "type","description"],
parameters = [["sld_core", "1e-6/Ang^2", 1, [-inf, inf], "sld",
               "Parallelepiped core scattering length density"],
              ["sld_a", "1e-6/Ang^2", 2, [-inf, inf], "sld",
               "Parallelepiped A rim scattering length density"],
              ["sld_b", "1e-6/Ang^2", 4, [-inf, inf], "sld",
               "Parallelepiped B rim scattering length density"],
              ["sld_c", "1e-6/Ang^2", 2, [-inf, inf], "sld",
               "Parallelepiped C rim scattering length density"],
              ["sld_solvent", "1e-6/Ang^2", 6, [-inf, inf], "sld",
               "Solvent scattering length density"],
              ["length_a", "Ang", 35, [0, inf], "volume",
               "Shorter side of the parallelepiped"],
              ["length_b", "Ang", 75, [0, inf], "volume",
               "Second side of the parallelepiped"],
              ["length_c", "Ang", 400, [0, inf], "volume",
               "Larger side of the parallelepiped"],
              ["thick_rim_a", "Ang", 10, [0, inf], "volume",
               "Thickness of A rim"],
              ["thick_rim_b", "Ang", 10, [0, inf], "volume",
               "Thickness of B rim"],
              ["thick_rim_c", "Ang", 10, [0, inf], "volume",
               "Thickness of C rim"],
              ["theta", "degrees", 0, [-inf, inf], "orientation",
               "In plane angle"],
              ["phi", "degrees", 0, [-inf, inf], "orientation",
               "Out of plane angle"],
              ["psi", "degrees", 0, [-inf, inf], "orientation",
               "Rotation angle around its own c axis against q plane"],
             ]

source = ["lib/gauss76.c", "core_shell_parallelepiped.c"]


def ER(length_a, length_b, length_c, thick_rim_a, thick_rim_b, thick_rim_c):
    """
        Return equivalent radius (ER)
    """

    # surface average radius (rough approximation)
    surf_rad = sqrt((length_a + 2.0*thick_rim_a) * (length_b + 2.0*thick_rim_b) / pi)

    height = length_c + 2.0*thick_rim_c

    ddd = 0.75 * surf_rad * (2 * surf_rad * height + (height + surf_rad) * (height + pi * surf_rad))
    return 0.5 * (ddd) ** (1. / 3.)

# VR defaults to 1.0

# parameters for demo
demo = dict(scale=1, background=0.0,
            sld_core=1, sld_a=2, sld_b=4, sld_c=2, sld_solvent=6,
            length_a=35, length_b=75, length_c=400,
            thick_rim_a=10, thick_rim_b=10, thick_rim_c=10,
            theta=0, phi=0, psi=0,
            length_a_pd=0.1, length_a_pd_n=1,
            length_b_pd=0.1, length_b_pd_n=1,
            length_c_pd=0.1, length_c_pd_n=1,
            thick_rim_a_pd=0.1, thick_rim_a_pd_n=1,
            thick_rim_b_pd=0.1, thick_rim_b_pd_n=1,
            thick_rim_c_pd=0.1, thick_rim_c_pd_n=1,
            theta_pd=10, theta_pd_n=1,
            phi_pd=10, phi_pd_n=1,
            psi_pd=10, psi_pd_n=1)

qx, qy = 0.2 * np.cos(2.5), 0.2 * np.sin(2.5)
tests = [[{}, 0.2, 0.533149288477],
         [{}, [0.2], [0.533149288477]],
         [{'theta':10.0, 'phi':10.0}, (qx, qy), 0.032102135569],
         [{'theta':10.0, 'phi':10.0}, [(qx, qy)], [0.032102135569]],
        ]
del qx, qy  # not necessary to delete, but cleaner<|MERGE_RESOLUTION|>--- conflicted
+++ resolved
@@ -47,7 +47,6 @@
 core-shell intensity being calculated as the square of the sum of the
 amplitudes of the core and shell, in the same manner as a core-shell model.
 
-<<<<<<< HEAD
 .. math::
 
     F_{a}(Q,\alpha,\beta)=
@@ -55,8 +54,6 @@
     - \frac{\sin(QL_A/2\sin\alpha \sin\beta)}{QL_A/2\sin\alpha \sin\beta} \right]
     \left[\frac{\sin(QL_B/2\sin\alpha \sin\beta)}{QL_B/2\sin\alpha \sin\beta} \right]
     \left[\frac{\sin(QL_C/2\sin\alpha \sin\beta)}{QL_C/2\sin\alpha \sin\beta} \right]
-=======
->>>>>>> cb0dc22a
 
 .. note::
 
