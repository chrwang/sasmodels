"""
Core model handling routines.
"""
__all__ = [
    "list_models", "load_model_info", "precompile_dll",
    "build_model", "make_kernel", "call_kernel", "call_ER_VR",
    ]

from os.path import basename, dirname, join as joinpath, splitext
from glob import glob

import numpy as np

from . import models
from . import weights
from . import generate
# TODO: remove circular references between product and core
# product uses call_ER/call_VR, core uses make_product_info/ProductModel
#from . import product
from . import mixture
from . import kernelpy
from . import kerneldll
try:
    from . import kernelcl
    HAVE_OPENCL = True
except:
    HAVE_OPENCL = False

try:
    np.meshgrid([])
    meshgrid = np.meshgrid
except ValueError:
    # CRUFT: np.meshgrid requires multiple vectors
    def meshgrid(*args):
        if len(args) > 1:
            return np.meshgrid(*args)
        else:
            return [np.asarray(v) for v in args]

<<<<<<< HEAD
=======
# TODO: refactor composite model support
# The current load_model_info/build_model does not reuse existing model
# definitions when loading a composite model, instead reloading and
# rebuilding the kernel for each component model in the expression.  This
# is fine in a scripting environment where the model is built when the script
# starts and is thrown away when the script ends, but may not be the best
# solution in a long-lived application.  This affects the following functions:
#
#    load_model
#    load_model_info
#    build_model

>>>>>>> 4d767110
def list_models():
    """
    Return the list of available models on the model path.
    """
    root = dirname(__file__)
    files = sorted(glob(joinpath(root, 'models', "[a-zA-Z]*.py")))
    available_models = [basename(f)[:-3] for f in files]
    return available_models

def isstr(s):
    """
    Return True if *s* is a string-like object.
    """
    try: s + ''
    except: return False
    return True

def load_model(model_name, **kw):
    """
    Load model info and build model.
    """
    return build_model(load_model_info(model_name), **kw)

<<<<<<< HEAD
=======

>>>>>>> 4d767110
def load_model_info(model_name):
    """
    Load a model definition given the model name.

    This returns a handle to the module defining the model.  This can be
    used with functions in generate to build the docs or extract model info.
    """
    parts = model_name.split('+')
    if len(parts) > 1:
        model_info_list = [load_model_info(p) for p in parts]
        return mixture.make_mixture_info(model_info_list)

    parts = model_name.split('*')
    if len(parts) > 1:
        from . import product
        # Note: currently have circular reference
        if len(parts) > 2:
            raise ValueError("use P*S to apply structure factor S to model P")
        P_info, Q_info = [load_model_info(p) for p in parts]
        return product.make_product_info(P_info, Q_info)

    kernel_module = generate.load_kernel_module(model_name)
    return generate.make_model_info(kernel_module)


def build_model(model_info, dtype=None, platform="ocl"):
    """
    Prepare the model for the default execution platform.

    This will return an OpenCL model, a DLL model or a python model depending
    on the model and the computing platform.

    *model_info* is the model definition structure returned from
    :func:`load_model_info`.

    *dtype* indicates whether the model should use single or double precision
    for the calculation. Any valid numpy single or double precision identifier
    is valid, such as 'single', 'f', 'f32', or np.float32 for single, or
    'double', 'd', 'f64'  and np.float64 for double.  If *None*, then use
    'single' unless the model defines single=False.

    *platform* should be "dll" to force the dll to be used for C models,
    otherwise it uses the default "ocl".
    """
    composition = model_info.get('composition', None)
    if composition is not None:
        composition_type, parts = composition
        models = [build_model(p, dtype=dtype, platform=platform) for p in parts]
        if composition_type == 'mixture':
            return mixture.MixtureModel(model_info, models)
        elif composition_type == 'product':
            from . import product
            P, S = models
            return product.ProductModel(model_info, P, S)
        else:
            raise ValueError('unknown mixture type %s'%composition_type)

    ## for debugging:
    ##  1. uncomment open().write so that the source will be saved next time
    ##  2. run "python -m sasmodels.direct_model $MODELNAME" to save the source
    ##  3. recomment the open.write() and uncomment open().read()
    ##  4. rerun "python -m sasmodels.direct_model $MODELNAME"
    ##  5. uncomment open().read() so that source will be regenerated from model
    # open(model_info['name']+'.c','w').write(source)
    # source = open(model_info['name']+'.cl','r').read()
    source = generate.make_source(model_info)
    if dtype is None:
        dtype = 'single' if model_info['single'] else 'double'
    if callable(model_info.get('Iq', None)):
        return kernelpy.PyModel(model_info)
    if (platform == "dll"
            or not HAVE_OPENCL
            or not kernelcl.environment().has_type(dtype)):
        return kerneldll.load_dll(source, model_info, dtype)
    else:
        return kernelcl.GpuModel(source, model_info, dtype)

def precompile_dll(model_name, dtype="double"):
    """
    Precompile the dll for a model.

    Returns the path to the compiled model, or None if the model is a pure
    python model.

    This can be used when build the windows distribution of sasmodels
    (which may be missing the OpenCL driver and the dll compiler), or
    otherwise sharing models with windows users who do not have a compiler.

    See :func:`sasmodels.kerneldll.make_dll` for details on controlling the
    dll path and the allowed floating point precision.
    """
    model_info = load_model_info(model_name)
    source = generate.make_source(model_info)
    return kerneldll.make_dll(source, model_info, dtype=dtype) if source else None


<<<<<<< HEAD
def get_weights(parameter, values):
=======
def get_weights(model_info, pars, name):
>>>>>>> 4d767110
    """
    Generate the distribution for parameter *name* given the parameter values
    in *pars*.

    Uses "name", "name_pd", "name_pd_type", "name_pd_n", "name_pd_sigma"
    from the *pars* dictionary for parameter value and parameter dispersion.
    """
    value = values.get(parameter.name, parameter.default)
    relative = parameter.relative_pd
    limits = parameter.limits
    disperser = values.get(parameter.name+'_pd_type', 'gaussian')
    npts = values.get(parameter.name+'_pd_n', 0)
    width = values.get(parameter.name+'_pd', 0.0)
    nsigma = values.get(parameter.name+'_pd_nsigma', 3.0)
    if npts == 0 or width == 0:
        return [value], []
    value, weight = weights.get_weights(
        disperser, npts, width, nsigma, value, limits, relative)
    return value, weight / np.sum(weight)

def dispersion_mesh(pars):
    """
    Create a mesh grid of dispersion parameters and weights.

    Returns [p1,p2,...],w where pj is a vector of values for parameter j
    and w is a vector containing the products for weights for each
    parameter set in the vector.
    """
    value, weight = zip(*pars)
    value = [v.flatten() for v in meshgrid(*value)]
    weight = np.vstack([v.flatten() for v in meshgrid(*weight)])
    weight = np.prod(weight, axis=0)
    return value, weight

def call_kernel(kernel, pars, cutoff=0, mono=False):
    """
    Call *kernel* returned from *model.make_kernel* with parameters *pars*.

    *cutoff* is the limiting value for the product of dispersion weights used
    to perform the multidimensional dispersion calculation more quickly at a
    slight cost to accuracy. The default value of *cutoff=0* integrates over
    the entire dispersion cube.  Using *cutoff=1e-5* can be 50% faster, but
    with an error of about 1%, which is usually less than the measurement
    uncertainty.

    *mono* is True if polydispersity should be set to none on all parameters.
    """
    parameters = kernel.info['parameters']
    if mono:
        active = lambda name: False
    elif kernel.dim == '1d':
        active = lambda name: name in parameters.pd_1d
    elif kernel.dim == '2d':
        active = lambda name: name in parameters.pd_2d
    else:
        active = lambda name: True

    vw_pairs = [(get_weights(p, pars) if active(p.name)
                 else ([pars.get(p.name, p.default)], []))
                for p in parameters.call_parameters]

    details, weights, values = build_details(kernel, vw_pairs)
    return kernel(details, weights, values, cutoff)

def build_details(kernel, pairs):
    values, weights = zip(*pairs)
    if max([len(w) for w in weights]) > 1:
        details = generate.poly_details(kernel.info, weights)
    else:
        details = kernel.info['mono_details']
    weights, values = [np.hstack(v) for v in (weights, values)]
    weights = weights.astype(dtype=kernel.dtype)
    values = values.astype(dtype=kernel.dtype)
    return details, weights, values


def call_ER_VR(model_info, vol_pars):
    """
    Return effect radius and volume ratio for the model.

    *info* is either *kernel.info* for *kernel=make_kernel(model,q)*
    or *model.info*.

    *pars* are the parameters as expected by :func:`call_kernel`.
    """
    ER = model_info.get('ER', None)
    VR = model_info.get('VR', None)
    value, weight = dispersion_mesh(vol_pars)

    individual_radii = ER(*value) if ER else 1.0
    whole, part = VR(*value) if VR else (1.0, 1.0)

    effect_radius = np.sum(weight*individual_radii) / np.sum(weight)
    volume_ratio = np.sum(weight*part)/np.sum(weight*whole)
    return effect_radius, volume_ratio


def call_ER(model_info, values):
    """
    Call the model ER function using *values*. *model_info* is either
    *model.info* if you have a loaded model, or *kernel.info* if you
    have a model kernel prepared for evaluation.
    """
    ER = model_info.get('ER', None)
    if ER is None:
        return 1.0
    else:
<<<<<<< HEAD
        vol_pars = [get_weights(parameter, values)
                    for parameter in model_info['parameters']
                    if parameter.type == 'volume']
=======
        vol_pars = [get_weights(model_info, values, name)
                    for name in model_info['partype']['volume']]
>>>>>>> 4d767110
        value, weight = dispersion_mesh(vol_pars)
        individual_radii = ER(*value)
        #print(values[0].shape, weights.shape, fv.shape)
        return np.sum(weight*individual_radii) / np.sum(weight)

def call_VR(model_info, values):
    """
    Call the model VR function using *pars*.
    *info* is either *model.info* if you have a loaded model, or *kernel.info*
    if you have a model kernel prepared for evaluation.
    """
    VR = model_info.get('VR', None)
    if VR is None:
        return 1.0
    else:
<<<<<<< HEAD
        vol_pars = [get_weights(parameter, values)
                    for parameter in model_info['parameters']
                    if parameter.type == 'volume']
=======
        vol_pars = [get_weights(model_info, values, name)
                    for name in model_info['partype']['volume']]
>>>>>>> 4d767110
        value, weight = dispersion_mesh(vol_pars)
        whole, part = VR(*value)
        return np.sum(weight*part)/np.sum(weight*whole)

# TODO: remove call_ER, call_VR
<|MERGE_RESOLUTION|>--- conflicted
+++ resolved
@@ -37,8 +37,6 @@
         else:
             return [np.asarray(v) for v in args]
 
-<<<<<<< HEAD
-=======
 # TODO: refactor composite model support
 # The current load_model_info/build_model does not reuse existing model
 # definitions when loading a composite model, instead reloading and
@@ -51,7 +49,6 @@
 #    load_model_info
 #    build_model
 
->>>>>>> 4d767110
 def list_models():
     """
     Return the list of available models on the model path.
@@ -75,10 +72,7 @@
     """
     return build_model(load_model_info(model_name), **kw)
 
-<<<<<<< HEAD
-=======
-
->>>>>>> 4d767110
+
 def load_model_info(model_name):
     """
     Load a model definition given the model name.
@@ -175,11 +169,7 @@
     return kerneldll.make_dll(source, model_info, dtype=dtype) if source else None
 
 
-<<<<<<< HEAD
 def get_weights(parameter, values):
-=======
-def get_weights(model_info, pars, name):
->>>>>>> 4d767110
     """
     Generate the distribution for parameter *name* given the parameter values
     in *pars*.
@@ -287,14 +277,9 @@
     if ER is None:
         return 1.0
     else:
-<<<<<<< HEAD
         vol_pars = [get_weights(parameter, values)
                     for parameter in model_info['parameters']
                     if parameter.type == 'volume']
-=======
-        vol_pars = [get_weights(model_info, values, name)
-                    for name in model_info['partype']['volume']]
->>>>>>> 4d767110
         value, weight = dispersion_mesh(vol_pars)
         individual_radii = ER(*value)
         #print(values[0].shape, weights.shape, fv.shape)
@@ -310,14 +295,9 @@
     if VR is None:
         return 1.0
     else:
-<<<<<<< HEAD
         vol_pars = [get_weights(parameter, values)
                     for parameter in model_info['parameters']
                     if parameter.type == 'volume']
-=======
-        vol_pars = [get_weights(model_info, values, name)
-                    for name in model_info['partype']['volume']]
->>>>>>> 4d767110
         value, weight = dispersion_mesh(vol_pars)
         whole, part = VR(*value)
         return np.sum(weight*part)/np.sum(weight*whole)
