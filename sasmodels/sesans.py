--- conflicted
+++ resolved
@@ -28,11 +28,7 @@
     from sas.sascalc.data_util.nxsunit import Converter
 
     q_min = dq = 0.1 * 2*pi / Rmax
-<<<<<<< HEAD
-    return np.arange(q_min, q_max[0], dq)
-=======
     return np.arange(q_min, Converter("1/A")(q_max[0], units=q_max[1]), dq)
->>>>>>> a154ad16
     
 def make_all_q(data):
     """
