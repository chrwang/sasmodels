--- conflicted
+++ resolved
@@ -1,160 +1,1133 @@
-"""
-Convert models to and from sasview.
-"""
-import warnings
-
-# List of models which SasView versions don't contain the explicit 'scale' argument.
-# When converting such a model, please update this list.
-MODELS_WITHOUT_SCALE = [
-    'teubner_strey',
-    'broad_peak',
-    'two_lorentzian',
-    'gel_fit',
-    'gauss_lorentz_gel',
-    'be_polyelectrolyte',
-    'correlation_length',
-]
-
-# List of models which SasView versions don't contain the explicit 'background' argument.
-# When converting such a model, please update this list.
-MODELS_WITHOUT_BACKGROUND = [
-    'guinier',
-]
-
-PD_DOT = [
-    ("", ""),
-    ("_pd", ".width"),
-    ("_pd_n", ".npts"),
-    ("_pd_nsigma", ".nsigmas"),
-    ("_pd_type", ".type"),
-    ]
-def _convert_pars(pars, mapping):
-    """
-    Rename the parameters and any associated polydispersity attributes.
-    """
-    newpars = pars.copy()
-    for new, old in mapping.items():
-        if old == new: continue
-        for pd, dot in PD_DOT:
-            if old+dot in newpars:
-                if new is not None:
-                    newpars[new+pd] = pars[old+dot]
-                del newpars[old+dot]
-    return newpars
-
-def _rescale_sld(pars):
-    """
-    rescale all sld parameters in the new model definition by 1e6 so the
-    numbers are nicer.  Relies on the fact that all sld parameters in the
-    new model definition end with sld.
-    """
-    return dict((p, (v*1e6 if p.endswith('sld') else v))
-                for p, v in pars.items())
-
-def convert_model(name, pars):
-    """
-    Convert model from old style parameter names to new style.
-    """
-    _, _ = name, pars # lint
-    raise NotImplementedError
-    # need to load all new models in order to determine old=>new
-    # model name mapping
-
-def _unscale_sld(pars):
-    """
-    rescale all sld parameters in the new model definition by 1e6 so the
-    numbers are nicer.  Relies on the fact that all sld parameters in the
-    new model definition end with sld.
-    """
-    return dict((p, (v*1e-6 if p.endswith('sld') else v))
-                for p, v in pars.items())
-
-def _remove_pd(pars, key, name):
-    """
-    Remove polydispersity from the parameter list.
-
-    Note: operates in place
-    """
-    # Bumps style parameter names
-    pd = pars.pop(key+".width", 0.0)
-    pd_n = pars.pop(key+".npts", 0)
-    if pd != 0.0 and pd_n != 0:
-        warnings.warn("parameter %s not polydisperse in sasview %s"%(key, name))
-    pars.pop(key+".nsigmas", None)
-    pars.pop(key+".type", None)
-    return pars
-
-def _revert_pars(pars, mapping):
-    """
-    Rename the parameters and any associated polydispersity attributes.
-    """
-    newpars = pars.copy()
-
-    for new, old in mapping.items():
-        for pd, dot in PD_DOT:
-            if old and old+pd == new+dot:
-                continue
-            if new+pd in newpars:
-                if old is not None:
-                    newpars[old+dot] = pars[new+pd]
-                del newpars[new+pd]
-    for k in list(newpars.keys()):
-        for pd, dot in PD_DOT[1:]:  # skip "" => ""
-            if k.endswith(pd):
-                newpars[k[:-len(pd)]+dot] = newpars[k]
-                del newpars[k]
-    return newpars
-
-def revert_model(model_definition, pars):
-    """
-    Convert model from new style parameter names to old style.
-    """
-    mapping = model_definition.oldpars
-    oldname = model_definition.oldname
-    oldpars = _revert_pars(_unscale_sld(pars), mapping)
-
-    # Note: update compare.constrain_pars to match
-    name = model_definition.name
-<<<<<<< HEAD
-    if name in ('teubner_strey', 'broad_peak', 'two_lorentzian', 'gel_fit',
-                'binary_hard_sphere'):
-=======
-    if name in MODELS_WITHOUT_SCALE:
->>>>>>> d5e650da
-        if oldpars.pop('scale', 1.0) != 1.0:
-            warnings.warn("parameter scale not used in sasview %s"%name)
-    elif name in MODELS_WITHOUT_BACKGROUND:
-        if oldpars.pop('background', 0.0) != 0.0:
-            warnings.warn("parameter background not used in sasview %s"%name)
-    elif getattr(model_definition, 'category', None) == 'structure-factor':
-        if oldpars.pop('scale', 1.0) != 1.0:
-            warnings.warn("parameter scale not used in sasview %s"%name)
-        if oldpars.pop('background', 0.0) != 0.0:
-            warnings.warn("parameter background not used in sasview %s"%name)
-    elif name == 'pearl_necklace':
-        _remove_pd(oldpars, 'num_pearls', name)
-        _remove_pd(oldpars, 'thick_string', name)
-    elif name == 'rpa':
-        # convert scattering lengths from femtometers to centimeters
-        for p in "La", "Lb", "Lc", "Ld":
-            if p in oldpars: oldpars[p] *= 1e-13
-
-    return oldname, oldpars
-
-def constrain_new_to_old(model_definition, pars):
-    """
-    Restrict parameter values to those that will match sasview.
-    """
-    # Note: update convert.revert_model to match
-    name = model_definition.name
-    if name in MODELS_WITHOUT_SCALE:
-        pars['scale'] = 1
-    elif name in MODELS_WITHOUT_BACKGROUND:
-        pars['background'] = 0
-    elif name == 'pearl_necklace':
-        pars['string_thickness_pd_n'] = 0
-        pars['number_of_pearls_pd_n'] = 0
-    elif name == 'rpa':
-        pars['case_num'] = int(pars['case_num'])
-    elif getattr(model_definition, 'category', None) == 'structure-factor':
-        pars['scale'], pars['background'] = 1, 0
+
+
+
+
+<!DOCTYPE html>
+<html lang="en" class=" is-copy-enabled is-u2f-enabled">
+  <head prefix="og: http://ogp.me/ns# fb: http://ogp.me/ns/fb# object: http://ogp.me/ns/object# article: http://ogp.me/ns/article# profile: http://ogp.me/ns/profile#">
+    <meta charset='utf-8'>
+
+    <link crossorigin="anonymous" href="https://assets-cdn.github.com/assets/github-e3dd2ae433414e240167f740f90ff2599e28804648787933de7c0183fae81c29.css" integrity="sha256-490q5DNBTiQBZ/dA+Q/yWZ4ogEZIeHkz3nwBg/roHCk=" media="all" rel="stylesheet" />
+    <link crossorigin="anonymous" href="https://assets-cdn.github.com/assets/github2-fd8d48abb9063f51f186b0da98caa88d32b7ca8baecaa10d8a91c18a6f129b7f.css" integrity="sha256-/Y1Iq7kGP1HxhrDamMqojTK3youuyqENipHBim8Sm38=" media="all" rel="stylesheet" />
+    
+    
+    
+
+    <link as="script" href="https://assets-cdn.github.com/assets/frameworks-ee521b8e9facac68ff27e93fc3ae0f8ed811d7bf9e434e84f4b9ea227780b084.js" rel="preload" />
+    <link as="script" href="https://assets-cdn.github.com/assets/github-696336964b7c42e4c6f4dfbaf1f8e57f425cd9a9d18a12f3fe6e3dd744fd7d13.js" rel="preload" />
+
+    <meta http-equiv="X-UA-Compatible" content="IE=edge">
+    <meta http-equiv="Content-Language" content="en">
+    <meta name="viewport" content="width=1020">
+    
+    
+    <title>sasmodels/convert.py at master · SasView/sasmodels · GitHub</title>
+    <link rel="search" type="application/opensearchdescription+xml" href="/opensearch.xml" title="GitHub">
+    <link rel="fluid-icon" href="https://github.com/fluidicon.png" title="GitHub">
+    <link rel="apple-touch-icon" href="/apple-touch-icon.png">
+    <link rel="apple-touch-icon" sizes="57x57" href="/apple-touch-icon-57x57.png">
+    <link rel="apple-touch-icon" sizes="60x60" href="/apple-touch-icon-60x60.png">
+    <link rel="apple-touch-icon" sizes="72x72" href="/apple-touch-icon-72x72.png">
+    <link rel="apple-touch-icon" sizes="76x76" href="/apple-touch-icon-76x76.png">
+    <link rel="apple-touch-icon" sizes="114x114" href="/apple-touch-icon-114x114.png">
+    <link rel="apple-touch-icon" sizes="120x120" href="/apple-touch-icon-120x120.png">
+    <link rel="apple-touch-icon" sizes="144x144" href="/apple-touch-icon-144x144.png">
+    <link rel="apple-touch-icon" sizes="152x152" href="/apple-touch-icon-152x152.png">
+    <link rel="apple-touch-icon" sizes="180x180" href="/apple-touch-icon-180x180.png">
+    <meta property="fb:app_id" content="1401488693436528">
+
+      <meta content="https://avatars1.githubusercontent.com/u/10882470?v=3&amp;s=400" name="twitter:image:src" /><meta content="@github" name="twitter:site" /><meta content="summary" name="twitter:card" /><meta content="SasView/sasmodels" name="twitter:title" /><meta content="sasmodels - Package for calculation of small angle scattering models using OpenCL. Builds here: https://jenkins.esss.dk/sasview/view/Sasmodels-Builds/" name="twitter:description" />
+      <meta content="https://avatars1.githubusercontent.com/u/10882470?v=3&amp;s=400" property="og:image" /><meta content="GitHub" property="og:site_name" /><meta content="object" property="og:type" /><meta content="SasView/sasmodels" property="og:title" /><meta content="https://github.com/SasView/sasmodels" property="og:url" /><meta content="sasmodels - Package for calculation of small angle scattering models using OpenCL. Builds here: https://jenkins.esss.dk/sasview/view/Sasmodels-Builds/" property="og:description" />
+      <meta name="browser-stats-url" content="https://api.github.com/_private/browser/stats">
+    <meta name="browser-errors-url" content="https://api.github.com/_private/browser/errors">
+    <link rel="assets" href="https://assets-cdn.github.com/">
+    
+    <meta name="pjax-timeout" content="1000">
+    
+
+    <meta name="msapplication-TileImage" content="/windows-tile.png">
+    <meta name="msapplication-TileColor" content="#ffffff">
+    <meta name="selected-link" value="repo_source" data-pjax-transient>
+
+    <meta name="google-site-verification" content="KT5gs8h0wvaagLKAVWq8bbeNwnZZK1r1XQysX3xurLU">
+<meta name="google-site-verification" content="ZzhVyEFwb7w3e0-uOTltm8Jsck2F5StVihD0exw2fsA">
+    <meta name="google-analytics" content="UA-3769691-2">
+
+<meta content="collector.githubapp.com" name="octolytics-host" /><meta content="github" name="octolytics-app-id" /><meta content="32FD15EB:517B:95519E0:56B61366" name="octolytics-dimension-request_id" />
+<meta content="/&lt;user-name&gt;/&lt;repo-name&gt;/blob/show" data-pjax-transient="true" name="analytics-location" />
+
+
+
+  <meta class="js-ga-set" name="dimension1" content="Logged Out">
+
+
+
+        <meta name="hostname" content="github.com">
+    <meta name="user-login" content="">
+
+        <meta name="expected-hostname" content="github.com">
+
+      <link rel="mask-icon" href="https://assets-cdn.github.com/pinned-octocat.svg" color="#4078c0">
+      <link rel="icon" type="image/x-icon" href="https://assets-cdn.github.com/favicon.ico">
+
+    <meta content="ed1699ee8f88e1fc0f2738f860d9b53cf2d34560" name="form-nonce" />
+
+    <meta http-equiv="x-pjax-version" content="2330245d99bfcba85ea2b6d282c0cb53">
+
+      
+  <meta name="description" content="sasmodels - Package for calculation of small angle scattering models using OpenCL. Builds here: https://jenkins.esss.dk/sasview/view/Sasmodels-Builds/">
+  <meta name="go-import" content="github.com/SasView/sasmodels git https://github.com/SasView/sasmodels.git">
+
+  <meta content="10882470" name="octolytics-dimension-user_id" /><meta content="SasView" name="octolytics-dimension-user_login" /><meta content="30761174" name="octolytics-dimension-repository_id" /><meta content="SasView/sasmodels" name="octolytics-dimension-repository_nwo" /><meta content="true" name="octolytics-dimension-repository_public" /><meta content="false" name="octolytics-dimension-repository_is_fork" /><meta content="30761174" name="octolytics-dimension-repository_network_root_id" /><meta content="SasView/sasmodels" name="octolytics-dimension-repository_network_root_nwo" />
+  <link href="https://github.com/SasView/sasmodels/commits/master.atom" rel="alternate" title="Recent Commits to sasmodels:master" type="application/atom+xml">
+
+
+      <link rel="canonical" href="https://github.com/SasView/sasmodels/blob/master/sasmodels/convert.py" data-pjax-transient>
+  </head>
+
+
+  <body class="logged_out   env-production windows vis-public page-blob">
+    <a href="#start-of-content" tabindex="1" class="accessibility-aid js-skip-to-content">Skip to content</a>
+
+    
+    
+    
+
+
+
+      
+      <div class="header header-logged-out" role="banner">
+  <div class="container clearfix">
+
+    <a class="header-logo-wordmark" href="https://github.com/" data-ga-click="(Logged out) Header, go to homepage, icon:logo-wordmark">
+      <svg aria-hidden="true" class="octicon octicon-logo-github" height="28" role="img" version="1.1" viewBox="0 0 45 16" width="78"><path d="M8.64 5.19H4.88c-0.11 0-0.19 0.08-0.19 0.17v1.84c0 0.09 0.08 0.17 0.19 0.17h1.47v2.3s-0.33 0.11-1.25 0.11c-1.08 0-2.58-0.39-2.58-3.7s1.58-3.73 3.05-3.73c1.27 0 1.81 0.22 2.17 0.33 0.11 0.03 0.2-0.08 0.2-0.17l0.42-1.78c0-0.05-0.02-0.09-0.06-0.14-0.14-0.09-1.02-0.58-3.2-0.58C2.58 0 0 1.06 0 6.2s2.95 5.92 5.44 5.92c2.06 0 3.31-0.89 3.31-0.89 0.05-0.02 0.06-0.09 0.06-0.13V5.36c0-0.09-0.08-0.17-0.19-0.17h0.02zM27.7 0.44h-2.13c-0.09 0-0.17 0.08-0.17 0.17v4.09h-3.31V0.61c0-0.09-0.08-0.17-0.17-0.17h-2.13c-0.09 0-0.17 0.08-0.17 0.17v11.11c0 0.09 0.09 0.17 0.17 0.17h2.13c0.09 0 0.17-0.08 0.17-0.17V6.97h3.31l-0.02 4.75c0 0.09 0.08 0.17 0.17 0.17h2.13c0.09 0 0.17-0.08 0.17-0.17V0.61c0-0.09-0.08-0.17-0.17-0.17h0.02zM11.19 0.69c-0.77 0-1.38 0.61-1.38 1.38s0.61 1.38 1.38 1.38c0.75 0 1.36-0.61 1.36-1.38s-0.61-1.38-1.36-1.38z m1.22 3.55c0-0.09-0.08-0.17-0.17-0.17H10.11c-0.09 0-0.17 0.09-0.17 0.2 0 0 0 6.17 0 7.34 0 0.2 0.13 0.27 0.3 0.27 0 0 0.91 0 1.92 0 0.2 0 0.25-0.09 0.25-0.27 0-0.39 0-7.36 0-7.36v-0.02z m23.52-0.16h-2.09c-0.11 0-0.17 0.08-0.17 0.19v5.44s-0.55 0.39-1.3 0.39-0.97-0.34-0.97-1.09c0-0.73 0-4.75 0-4.75 0-0.09-0.08-0.17-0.17-0.17h-2.14c-0.09 0-0.17 0.08-0.17 0.17 0 0 0 2.91 0 5.11s1.23 2.75 2.92 2.75c1.39 0 2.52-0.77 2.52-0.77s0.05 0.39 0.08 0.45c0.02 0.05 0.09 0.09 0.16 0.09h1.34c0.11 0 0.17-0.08 0.17-0.17l0.02-7.47c0-0.09-0.08-0.17-0.19-0.17z m5.77-0.25c-1.2 0-2.02 0.53-2.02 0.53V0.59c0-0.09-0.08-0.17-0.17-0.17h-2.13c-0.09 0-0.17 0.08-0.17 0.17l-0.02 11.11c0 0.09 0.09 0.17 0.19 0.17h1.48c0.06 0 0.11-0.02 0.14-0.08 0.05-0.06 0.09-0.52 0.09-0.52s0.88 0.83 2.52 0.83c1.94 0 3.05-0.98 3.05-4.41s-1.77-3.88-2.97-3.88z m-0.83 6.27c-0.73-0.02-1.22-0.36-1.22-0.36V6.22s0.48-0.3 1.08-0.34c0.77-0.08 1.5 0.16 1.5 1.97 0 1.91-0.33 2.28-1.36 2.25z m-22.33-0.05c-0.09 0-0.33 0.05-0.58 0.05-0.78 0-1.05-0.36-1.05-0.83s0-3.13 0-3.13h1.59c0.09 0 0.16-0.08 0.16-0.19V4.25c0-0.09-0.08-0.17-0.16-0.17h-1.59V1.97c0-0.08-0.05-0.13-0.14-0.13H14.61c-0.09 0-0.14 0.05-0.14 0.13v2.17s-1.09 0.27-1.16 0.28c-0.08 0.02-0.13 0.09-0.13 0.17v1.36c0 0.11 0.08 0.19 0.17 0.19h1.11s0 1.44 0 3.28c0 2.44 1.7 2.69 2.86 2.69 0.53 0 1.17-0.17 1.27-0.22 0.06-0.02 0.09-0.09 0.09-0.16v-1.5c0-0.11-0.08-0.19-0.17-0.19h0.02z"></path></svg>
+    </a>
+
+    <div class="header-actions" role="navigation">
+        <a class="btn btn-primary" href="/join?source=header-repo" data-ga-click="(Logged out) Header, clicked Sign up, text:sign-up">Sign up</a>
+      <a class="btn" href="/login?return_to=%2FSasView%2Fsasmodels%2Fblob%2Fmaster%2Fsasmodels%2Fconvert.py" data-ga-click="(Logged out) Header, clicked Sign in, text:sign-in">Sign in</a>
+    </div>
+
+    <div class="site-search repo-scope js-site-search" role="search">
+      <!-- </textarea> --><!-- '"` --><form accept-charset="UTF-8" action="/SasView/sasmodels/search" class="js-site-search-form" data-global-search-url="/search" data-repo-search-url="/SasView/sasmodels/search" method="get"><div style="margin:0;padding:0;display:inline"><input name="utf8" type="hidden" value="&#x2713;" /></div>
+  <label class="js-chromeless-input-container form-control">
+    <div class="scope-badge">This repository</div>
+    <input type="text"
+      class="js-site-search-focus js-site-search-field is-clearable chromeless-input"
+      data-hotkey="s"
+      name="q"
+      placeholder="Search"
+      aria-label="Search this repository"
+      data-global-scope-placeholder="Search GitHub"
+      data-repo-scope-placeholder="Search"
+      tabindex="1"
+      autocapitalize="off">
+  </label>
+</form>
+    </div>
+
+      <ul class="header-nav left" role="navigation">
+          <li class="header-nav-item">
+            <a class="header-nav-link" href="/explore" data-ga-click="(Logged out) Header, go to explore, text:explore">Explore</a>
+          </li>
+          <li class="header-nav-item">
+            <a class="header-nav-link" href="/features" data-ga-click="(Logged out) Header, go to features, text:features">Features</a>
+          </li>
+          <li class="header-nav-item">
+            <a class="header-nav-link" href="https://enterprise.github.com/" data-ga-click="(Logged out) Header, go to enterprise, text:enterprise">Enterprise</a>
+          </li>
+          <li class="header-nav-item">
+            <a class="header-nav-link" href="/pricing" data-ga-click="(Logged out) Header, go to pricing, text:pricing">Pricing</a>
+          </li>
+      </ul>
+
+  </div>
+</div>
+
+
+
+    <div id="start-of-content" class="accessibility-aid"></div>
+
+      <div id="js-flash-container">
+</div>
+
+
+    <div role="main" class="main-content">
+        <div itemscope itemtype="http://schema.org/WebPage">
+    <div id="js-repo-pjax-container" class="context-loader-container js-repo-nav-next" data-pjax-container>
+      
+<div class="pagehead repohead instapaper_ignore readability-menu experiment-repo-nav">
+  <div class="container repohead-details-container">
+
+    
+
+<ul class="pagehead-actions">
+
+  <li>
+      <a href="/login?return_to=%2FSasView%2Fsasmodels"
+    class="btn btn-sm btn-with-count tooltipped tooltipped-n"
+    aria-label="You must be signed in to watch a repository" rel="nofollow">
+    <svg aria-hidden="true" class="octicon octicon-eye" height="16" role="img" version="1.1" viewBox="0 0 16 16" width="16"><path d="M8.06 2C3 2 0 8 0 8s3 6 8.06 6c4.94 0 7.94-6 7.94-6S13 2 8.06 2z m-0.06 10c-2.2 0-4-1.78-4-4 0-2.2 1.8-4 4-4 2.22 0 4 1.8 4 4 0 2.22-1.78 4-4 4z m2-4c0 1.11-0.89 2-2 2s-2-0.89-2-2 0.89-2 2-2 2 0.89 2 2z"></path></svg>
+    Watch
+  </a>
+  <a class="social-count" href="/SasView/sasmodels/watchers">
+    16
+  </a>
+
+  </li>
+
+  <li>
+      <a href="/login?return_to=%2FSasView%2Fsasmodels"
+    class="btn btn-sm btn-with-count tooltipped tooltipped-n"
+    aria-label="You must be signed in to star a repository" rel="nofollow">
+    <svg aria-hidden="true" class="octicon octicon-star" height="16" role="img" version="1.1" viewBox="0 0 14 16" width="14"><path d="M14 6l-4.9-0.64L7 1 4.9 5.36 0 6l3.6 3.26L2.67 14l4.33-2.33 4.33 2.33L10.4 9.26 14 6z"></path></svg>
+    Star
+  </a>
+
+    <a class="social-count js-social-count" href="/SasView/sasmodels/stargazers">
+      0
+    </a>
+
+  </li>
+
+  <li>
+      <a href="/login?return_to=%2FSasView%2Fsasmodels"
+        class="btn btn-sm btn-with-count tooltipped tooltipped-n"
+        aria-label="You must be signed in to fork a repository" rel="nofollow">
+        <svg aria-hidden="true" class="octicon octicon-repo-forked" height="16" role="img" version="1.1" viewBox="0 0 10 16" width="10"><path d="M8 1c-1.11 0-2 0.89-2 2 0 0.73 0.41 1.38 1 1.72v1.28L5 8 3 6v-1.28c0.59-0.34 1-0.98 1-1.72 0-1.11-0.89-2-2-2S0 1.89 0 3c0 0.73 0.41 1.38 1 1.72v1.78l3 3v1.78c-0.59 0.34-1 0.98-1 1.72 0 1.11 0.89 2 2 2s2-0.89 2-2c0-0.73-0.41-1.38-1-1.72V9.5l3-3V4.72c0.59-0.34 1-0.98 1-1.72 0-1.11-0.89-2-2-2zM2 4.2c-0.66 0-1.2-0.55-1.2-1.2s0.55-1.2 1.2-1.2 1.2 0.55 1.2 1.2-0.55 1.2-1.2 1.2z m3 10c-0.66 0-1.2-0.55-1.2-1.2s0.55-1.2 1.2-1.2 1.2 0.55 1.2 1.2-0.55 1.2-1.2 1.2z m3-10c-0.66 0-1.2-0.55-1.2-1.2s0.55-1.2 1.2-1.2 1.2 0.55 1.2 1.2-0.55 1.2-1.2 1.2z"></path></svg>
+        Fork
+      </a>
+
+    <a href="/SasView/sasmodels/network" class="social-count">
+      0
+    </a>
+  </li>
+</ul>
+
+    <h1 itemscope itemtype="http://data-vocabulary.org/Breadcrumb" class="entry-title public ">
+  <svg aria-hidden="true" class="octicon octicon-repo" height="16" role="img" version="1.1" viewBox="0 0 12 16" width="12"><path d="M4 9h-1v-1h1v1z m0-3h-1v1h1v-1z m0-2h-1v1h1v-1z m0-2h-1v1h1v-1z m8-1v12c0 0.55-0.45 1-1 1H6v2l-1.5-1.5-1.5 1.5V14H1c-0.55 0-1-0.45-1-1V1C0 0.45 0.45 0 1 0h10c0.55 0 1 0.45 1 1z m-1 10H1v2h2v-1h3v1h5V11z m0-10H2v9h9V1z"></path></svg>
+  <span class="author"><a href="/SasView" class="url fn" itemprop="url" rel="author"><span itemprop="title">SasView</span></a></span><!--
+--><span class="path-divider">/</span><!--
+--><strong><a href="/SasView/sasmodels" data-pjax="#js-repo-pjax-container">sasmodels</a></strong>
+
+  <span class="page-context-loader">
+    <img alt="" height="16" src="https://assets-cdn.github.com/images/spinners/octocat-spinner-32.gif" width="16" />
+  </span>
+
+</h1>
+
+  </div>
+  <div class="container">
+    
+<nav class="reponav js-repo-nav js-sidenav-container-pjax js-octicon-loaders"
+     role="navigation"
+     data-pjax="#js-repo-pjax-container">
+
+  <a href="/SasView/sasmodels" aria-label="Code" aria-selected="true" class="js-selected-navigation-item selected reponav-item" data-hotkey="g c" data-selected-links="repo_source repo_downloads repo_commits repo_releases repo_tags repo_branches /SasView/sasmodels">
+    <svg aria-hidden="true" class="octicon octicon-code" height="16" role="img" version="1.1" viewBox="0 0 14 16" width="14"><path d="M9.5 3l-1.5 1.5 3.5 3.5L8 11.5l1.5 1.5 4.5-5L9.5 3zM4.5 3L0 8l4.5 5 1.5-1.5L2.5 8l3.5-3.5L4.5 3z"></path></svg>
+    Code
+</a>
+
+  <a href="/SasView/sasmodels/pulls" class="js-selected-navigation-item reponav-item" data-hotkey="g p" data-selected-links="repo_pulls /SasView/sasmodels/pulls">
+    <svg aria-hidden="true" class="octicon octicon-git-pull-request" height="16" role="img" version="1.1" viewBox="0 0 12 16" width="12"><path d="M11 11.28c0-1.73 0-6.28 0-6.28-0.03-0.78-0.34-1.47-0.94-2.06s-1.28-0.91-2.06-0.94c0 0-1.02 0-1 0V0L4 3l3 3V4h1c0.27 0.02 0.48 0.11 0.69 0.31s0.3 0.42 0.31 0.69v6.28c-0.59 0.34-1 0.98-1 1.72 0 1.11 0.89 2 2 2s2-0.89 2-2c0-0.73-0.41-1.38-1-1.72z m-1 2.92c-0.66 0-1.2-0.55-1.2-1.2s0.55-1.2 1.2-1.2 1.2 0.55 1.2 1.2-0.55 1.2-1.2 1.2zM4 3c0-1.11-0.89-2-2-2S0 1.89 0 3c0 0.73 0.41 1.38 1 1.72 0 1.55 0 5.56 0 6.56-0.59 0.34-1 0.98-1 1.72 0 1.11 0.89 2 2 2s2-0.89 2-2c0-0.73-0.41-1.38-1-1.72V4.72c0.59-0.34 1-0.98 1-1.72z m-0.8 10c0 0.66-0.55 1.2-1.2 1.2s-1.2-0.55-1.2-1.2 0.55-1.2 1.2-1.2 1.2 0.55 1.2 1.2z m-1.2-8.8c-0.66 0-1.2-0.55-1.2-1.2s0.55-1.2 1.2-1.2 1.2 0.55 1.2 1.2-0.55 1.2-1.2 1.2z"></path></svg>
+    Pull requests
+    <span class="counter">0</span>
+</a>
+
+  <a href="/SasView/sasmodels/pulse" class="js-selected-navigation-item reponav-item" data-selected-links="pulse /SasView/sasmodels/pulse">
+    <svg aria-hidden="true" class="octicon octicon-pulse" height="16" role="img" version="1.1" viewBox="0 0 14 16" width="14"><path d="M11.5 8L8.8 5.4 6.6 8.5 5.5 1.6 2.38 8H0V10h3.6L4.5 8.2l0.9 5.4L9 8.5l1.6 1.5H14V8H11.5z"></path></svg>
+    Pulse
+</a>
+  <a href="/SasView/sasmodels/graphs" class="js-selected-navigation-item reponav-item" data-selected-links="repo_graphs repo_contributors /SasView/sasmodels/graphs">
+    <svg aria-hidden="true" class="octicon octicon-graph" height="16" role="img" version="1.1" viewBox="0 0 16 16" width="16"><path d="M16 14v1H0V0h1v14h15z m-11-1H3V8h2v5z m4 0H7V3h2v10z m4 0H11V6h2v7z"></path></svg>
+    Graphs
+</a>
+
+</nav>
+
+  </div>
+</div>
+
+<div class="container new-discussion-timeline experiment-repo-nav">
+  <div class="repository-content">
+
+    
+
+<a href="/SasView/sasmodels/blob/d5e650da432c58f8cd7c4d86e8ecb26828e17a21/sasmodels/convert.py" class="hidden js-permalink-shortcut" data-hotkey="y">Permalink</a>
+
+<!-- blob contrib key: blob_contributors:v21:db8856a43e364dee3a304855aa1d4b41 -->
+
+<div class="file-navigation js-zeroclipboard-container">
+  
+<div class="select-menu js-menu-container js-select-menu left">
+  <button class="btn btn-sm select-menu-button js-menu-target css-truncate" data-hotkey="w"
+    title="master"
+    type="button" aria-label="Switch branches or tags" tabindex="0" aria-haspopup="true">
+    <i>Branch:</i>
+    <span class="js-select-button css-truncate-target">master</span>
+  </button>
+
+  <div class="select-menu-modal-holder js-menu-content js-navigation-container" data-pjax aria-hidden="true">
+
+    <div class="select-menu-modal">
+      <div class="select-menu-header">
+        <svg aria-label="Close" class="octicon octicon-x js-menu-close" height="16" role="img" version="1.1" viewBox="0 0 12 16" width="12"><path d="M7.48 8l3.75 3.75-1.48 1.48-3.75-3.75-3.75 3.75-1.48-1.48 3.75-3.75L0.77 4.25l1.48-1.48 3.75 3.75 3.75-3.75 1.48 1.48-3.75 3.75z"></path></svg>
+        <span class="select-menu-title">Switch branches/tags</span>
+      </div>
+
+      <div class="select-menu-filters">
+        <div class="select-menu-text-filter">
+          <input type="text" aria-label="Filter branches/tags" id="context-commitish-filter-field" class="js-filterable-field js-navigation-enable" placeholder="Filter branches/tags">
+        </div>
+        <div class="select-menu-tabs">
+          <ul>
+            <li class="select-menu-tab">
+              <a href="#" data-tab-filter="branches" data-filter-placeholder="Filter branches/tags" class="js-select-menu-tab" role="tab">Branches</a>
+            </li>
+            <li class="select-menu-tab">
+              <a href="#" data-tab-filter="tags" data-filter-placeholder="Find a tag…" class="js-select-menu-tab" role="tab">Tags</a>
+            </li>
+          </ul>
+        </div>
+      </div>
+
+      <div class="select-menu-list select-menu-tab-bucket js-select-menu-tab-bucket" data-tab-filter="branches" role="menu">
+
+        <div data-filterable-for="context-commitish-filter-field" data-filterable-type="substring">
+
+
+            <a class="select-menu-item js-navigation-item js-navigation-open "
+               href="/SasView/sasmodels/blob/develop_ric/sasmodels/convert.py"
+               data-name="develop_ric"
+               data-skip-pjax="true"
+               rel="nofollow">
+              <svg aria-hidden="true" class="octicon octicon-check select-menu-item-icon" height="16" role="img" version="1.1" viewBox="0 0 12 16" width="12"><path d="M12 5L4 13 0 9l1.5-1.5 2.5 2.5 6.5-6.5 1.5 1.5z"></path></svg>
+              <span class="select-menu-item-text css-truncate-target" title="develop_ric">
+                develop_ric
+              </span>
+            </a>
+            <a class="select-menu-item js-navigation-item js-navigation-open "
+               href="/SasView/sasmodels/blob/gh-pages/sasmodels/convert.py"
+               data-name="gh-pages"
+               data-skip-pjax="true"
+               rel="nofollow">
+              <svg aria-hidden="true" class="octicon octicon-check select-menu-item-icon" height="16" role="img" version="1.1" viewBox="0 0 12 16" width="12"><path d="M12 5L4 13 0 9l1.5-1.5 2.5 2.5 6.5-6.5 1.5 1.5z"></path></svg>
+              <span class="select-menu-item-text css-truncate-target" title="gh-pages">
+                gh-pages
+              </span>
+            </a>
+            <a class="select-menu-item js-navigation-item js-navigation-open selected"
+               href="/SasView/sasmodels/blob/master/sasmodels/convert.py"
+               data-name="master"
+               data-skip-pjax="true"
+               rel="nofollow">
+              <svg aria-hidden="true" class="octicon octicon-check select-menu-item-icon" height="16" role="img" version="1.1" viewBox="0 0 12 16" width="12"><path d="M12 5L4 13 0 9l1.5-1.5 2.5 2.5 6.5-6.5 1.5 1.5z"></path></svg>
+              <span class="select-menu-item-text css-truncate-target" title="master">
+                master
+              </span>
+            </a>
+        </div>
+
+          <div class="select-menu-no-results">Nothing to show</div>
+      </div>
+
+      <div class="select-menu-list select-menu-tab-bucket js-select-menu-tab-bucket" data-tab-filter="tags">
+        <div data-filterable-for="context-commitish-filter-field" data-filterable-type="substring">
+
+
+        </div>
+
+        <div class="select-menu-no-results">Nothing to show</div>
+      </div>
+
+    </div>
+  </div>
+</div>
+
+  <div class="btn-group right">
+    <a href="/SasView/sasmodels/find/master"
+          class="js-show-file-finder btn btn-sm"
+          data-pjax
+          data-hotkey="t">
+      Find file
+    </a>
+    <button aria-label="Copy file path to clipboard" class="js-zeroclipboard btn btn-sm zeroclipboard-button tooltipped tooltipped-s" data-copied-hint="Copied!" type="button">Copy path</button>
+  </div>
+  <div class="breadcrumb js-zeroclipboard-target">
+    <span class="repo-root js-repo-root"><span itemscope="" itemtype="http://data-vocabulary.org/Breadcrumb"><a href="/SasView/sasmodels" class="" data-branch="master" data-pjax="true" itemscope="url"><span itemprop="title">sasmodels</span></a></span></span><span class="separator">/</span><span itemscope="" itemtype="http://data-vocabulary.org/Breadcrumb"><a href="/SasView/sasmodels/tree/master/sasmodels" class="" data-branch="master" data-pjax="true" itemscope="url"><span itemprop="title">sasmodels</span></a></span><span class="separator">/</span><strong class="final-path">convert.py</strong>
+  </div>
+</div>
+
+<include-fragment class="commit-tease" src="/SasView/sasmodels/contributors/master/sasmodels/convert.py">
+  <div>
+    Fetching contributors&hellip;
+  </div>
+
+  <div class="commit-tease-contributors">
+    <img alt="" class="loader-loading left" height="16" src="https://assets-cdn.github.com/images/spinners/octocat-spinner-32-EAF2F5.gif" width="16" />
+    <span class="loader-error">Cannot retrieve contributors at this time</span>
+  </div>
+</include-fragment>
+<div class="file">
+  <div class="file-header">
+  <div class="file-actions">
+
+    <div class="btn-group">
+      <a href="/SasView/sasmodels/raw/master/sasmodels/convert.py" class="btn btn-sm " id="raw-url">Raw</a>
+        <a href="/SasView/sasmodels/blame/master/sasmodels/convert.py" class="btn btn-sm js-update-url-with-hash">Blame</a>
+      <a href="/SasView/sasmodels/commits/master/sasmodels/convert.py" class="btn btn-sm " rel="nofollow">History</a>
+    </div>
+
+        <a class="btn-octicon tooltipped tooltipped-nw"
+           href="https://windows.github.com"
+           aria-label="Open this file in GitHub Desktop"
+           data-ga-click="Repository, open with desktop, type:windows">
+            <svg aria-hidden="true" class="octicon octicon-device-desktop" height="16" role="img" version="1.1" viewBox="0 0 16 16" width="16"><path d="M15 2H1c-0.55 0-1 0.45-1 1v9c0 0.55 0.45 1 1 1h5.34c-0.25 0.61-0.86 1.39-2.34 2h8c-1.48-0.61-2.09-1.39-2.34-2h5.34c0.55 0 1-0.45 1-1V3c0-0.55-0.45-1-1-1z m0 9H1V3h14v8z"></path></svg>
+        </a>
+
+        <button type="button" class="btn-octicon disabled tooltipped tooltipped-nw"
+          aria-label="You must be signed in to make or propose changes">
+          <svg aria-hidden="true" class="octicon octicon-pencil" height="16" role="img" version="1.1" viewBox="0 0 14 16" width="14"><path d="M0 12v3h3l8-8-3-3L0 12z m3 2H1V12h1v1h1v1z m10.3-9.3l-1.3 1.3-3-3 1.3-1.3c0.39-0.39 1.02-0.39 1.41 0l1.59 1.59c0.39 0.39 0.39 1.02 0 1.41z"></path></svg>
+        </button>
+        <button type="button" class="btn-octicon btn-octicon-danger disabled tooltipped tooltipped-nw"
+          aria-label="You must be signed in to make or propose changes">
+          <svg aria-hidden="true" class="octicon octicon-trashcan" height="16" role="img" version="1.1" viewBox="0 0 12 16" width="12"><path d="M10 2H8c0-0.55-0.45-1-1-1H4c-0.55 0-1 0.45-1 1H1c-0.55 0-1 0.45-1 1v1c0 0.55 0.45 1 1 1v9c0 0.55 0.45 1 1 1h7c0.55 0 1-0.45 1-1V5c0.55 0 1-0.45 1-1v-1c0-0.55-0.45-1-1-1z m-1 12H2V5h1v8h1V5h1v8h1V5h1v8h1V5h1v9z m1-10H1v-1h9v1z"></path></svg>
+        </button>
+  </div>
+
+  <div class="file-info">
+      157 lines (141 sloc)
+      <span class="file-info-divider"></span>
+    5.04 KB
+  </div>
+</div>
+
+  
+
+  <div class="blob-wrapper data type-python">
+      <table class="highlight tab-size js-file-line-container" data-tab-size="8">
+      <tr>
+        <td id="L1" class="blob-num js-line-number" data-line-number="1"></td>
+        <td id="LC1" class="blob-code blob-code-inner js-file-line"><span class="pl-s"><span class="pl-pds">&quot;&quot;&quot;</span></span></td>
+      </tr>
+      <tr>
+        <td id="L2" class="blob-num js-line-number" data-line-number="2"></td>
+        <td id="LC2" class="blob-code blob-code-inner js-file-line"><span class="pl-s">Convert models to and from sasview.</span></td>
+      </tr>
+      <tr>
+        <td id="L3" class="blob-num js-line-number" data-line-number="3"></td>
+        <td id="LC3" class="blob-code blob-code-inner js-file-line"><span class="pl-s"><span class="pl-pds">&quot;&quot;&quot;</span></span></td>
+      </tr>
+      <tr>
+        <td id="L4" class="blob-num js-line-number" data-line-number="4"></td>
+        <td id="LC4" class="blob-code blob-code-inner js-file-line"><span class="pl-k">import</span> warnings</td>
+      </tr>
+      <tr>
+        <td id="L5" class="blob-num js-line-number" data-line-number="5"></td>
+        <td id="LC5" class="blob-code blob-code-inner js-file-line">
+</td>
+      </tr>
+      <tr>
+        <td id="L6" class="blob-num js-line-number" data-line-number="6"></td>
+        <td id="LC6" class="blob-code blob-code-inner js-file-line"><span class="pl-c"># List of models which SasView versions don&#39;t contain the explicit &#39;scale&#39; argument.</span></td>
+      </tr>
+      <tr>
+        <td id="L7" class="blob-num js-line-number" data-line-number="7"></td>
+        <td id="LC7" class="blob-code blob-code-inner js-file-line"><span class="pl-c"># When converting such a model, please update this list.</span></td>
+      </tr>
+      <tr>
+        <td id="L8" class="blob-num js-line-number" data-line-number="8"></td>
+        <td id="LC8" class="blob-code blob-code-inner js-file-line"><span class="pl-c1">MODELS_WITHOUT_SCALE</span> <span class="pl-k">=</span> [</td>
+      </tr>
+      <tr>
+        <td id="L9" class="blob-num js-line-number" data-line-number="9"></td>
+        <td id="LC9" class="blob-code blob-code-inner js-file-line">    <span class="pl-s"><span class="pl-pds">&#39;</span>teubner_strey<span class="pl-pds">&#39;</span></span>,</td>
+      </tr>
+      <tr>
+        <td id="L10" class="blob-num js-line-number" data-line-number="10"></td>
+        <td id="LC10" class="blob-code blob-code-inner js-file-line">    <span class="pl-s"><span class="pl-pds">&#39;</span>broad_peak<span class="pl-pds">&#39;</span></span>,</td>
+      </tr>
+      <tr>
+        <td id="L11" class="blob-num js-line-number" data-line-number="11"></td>
+        <td id="LC11" class="blob-code blob-code-inner js-file-line">    <span class="pl-s"><span class="pl-pds">&#39;</span>two_lorentzian<span class="pl-pds">&#39;</span></span>,</td>
+      </tr>
+      <tr>
+        <td id="L12" class="blob-num js-line-number" data-line-number="12"></td>
+        <td id="LC12" class="blob-code blob-code-inner js-file-line">    <span class="pl-s"><span class="pl-pds">&#39;</span>gel_fit<span class="pl-pds">&#39;</span></span>,</td>
+      </tr>
+      <tr>
+        <td id="L13" class="blob-num js-line-number" data-line-number="13"></td>
+        <td id="LC13" class="blob-code blob-code-inner js-file-line">    <span class="pl-s"><span class="pl-pds">&#39;</span>gauss_lorentz_gel<span class="pl-pds">&#39;</span></span>,</td>
+      </tr>
+      <tr>
+        <td id="L14" class="blob-num js-line-number" data-line-number="14"></td>
+        <td id="LC14" class="blob-code blob-code-inner js-file-line">    <span class="pl-s"><span class="pl-pds">&#39;</span>be_polyelectrolyte<span class="pl-pds">&#39;</span></span>,</td>
+      </tr>
+      <tr>
+        <td id="L15" class="blob-num js-line-number" data-line-number="15"></td>
+        <td id="LC15" class="blob-code blob-code-inner js-file-line">    <span class="pl-s"><span class="pl-pds">&#39;</span>correlation_length<span class="pl-pds">&#39;</span></span>,</td>
+      </tr>
+      <tr>
+        <td id="L16" class="blob-num js-line-number" data-line-number="16"></td>
+        <td id="LC16" class="blob-code blob-code-inner js-file-line">]</td>
+      </tr>
+      <tr>
+        <td id="L17" class="blob-num js-line-number" data-line-number="17"></td>
+        <td id="LC17" class="blob-code blob-code-inner js-file-line">
+</td>
+      </tr>
+      <tr>
+        <td id="L18" class="blob-num js-line-number" data-line-number="18"></td>
+        <td id="LC18" class="blob-code blob-code-inner js-file-line"><span class="pl-c"># List of models which SasView versions don&#39;t contain the explicit &#39;background&#39; argument.</span></td>
+      </tr>
+      <tr>
+        <td id="L19" class="blob-num js-line-number" data-line-number="19"></td>
+        <td id="LC19" class="blob-code blob-code-inner js-file-line"><span class="pl-c"># When converting such a model, please update this list.</span></td>
+      </tr>
+      <tr>
+        <td id="L20" class="blob-num js-line-number" data-line-number="20"></td>
+        <td id="LC20" class="blob-code blob-code-inner js-file-line"><span class="pl-c1">MODELS_WITHOUT_BACKGROUND</span> <span class="pl-k">=</span> [</td>
+      </tr>
+      <tr>
+        <td id="L21" class="blob-num js-line-number" data-line-number="21"></td>
+        <td id="LC21" class="blob-code blob-code-inner js-file-line">    <span class="pl-s"><span class="pl-pds">&#39;</span>guinier<span class="pl-pds">&#39;</span></span>,</td>
+      </tr>
+      <tr>
+        <td id="L22" class="blob-num js-line-number" data-line-number="22"></td>
+        <td id="LC22" class="blob-code blob-code-inner js-file-line">]</td>
+      </tr>
+      <tr>
+        <td id="L23" class="blob-num js-line-number" data-line-number="23"></td>
+        <td id="LC23" class="blob-code blob-code-inner js-file-line">
+</td>
+      </tr>
+      <tr>
+        <td id="L24" class="blob-num js-line-number" data-line-number="24"></td>
+        <td id="LC24" class="blob-code blob-code-inner js-file-line"><span class="pl-c1">PD_DOT</span> <span class="pl-k">=</span> [</td>
+      </tr>
+      <tr>
+        <td id="L25" class="blob-num js-line-number" data-line-number="25"></td>
+        <td id="LC25" class="blob-code blob-code-inner js-file-line">    (<span class="pl-s"><span class="pl-pds">&quot;</span><span class="pl-pds">&quot;</span></span>, <span class="pl-s"><span class="pl-pds">&quot;</span><span class="pl-pds">&quot;</span></span>),</td>
+      </tr>
+      <tr>
+        <td id="L26" class="blob-num js-line-number" data-line-number="26"></td>
+        <td id="LC26" class="blob-code blob-code-inner js-file-line">    (<span class="pl-s"><span class="pl-pds">&quot;</span>_pd<span class="pl-pds">&quot;</span></span>, <span class="pl-s"><span class="pl-pds">&quot;</span>.width<span class="pl-pds">&quot;</span></span>),</td>
+      </tr>
+      <tr>
+        <td id="L27" class="blob-num js-line-number" data-line-number="27"></td>
+        <td id="LC27" class="blob-code blob-code-inner js-file-line">    (<span class="pl-s"><span class="pl-pds">&quot;</span>_pd_n<span class="pl-pds">&quot;</span></span>, <span class="pl-s"><span class="pl-pds">&quot;</span>.npts<span class="pl-pds">&quot;</span></span>),</td>
+      </tr>
+      <tr>
+        <td id="L28" class="blob-num js-line-number" data-line-number="28"></td>
+        <td id="LC28" class="blob-code blob-code-inner js-file-line">    (<span class="pl-s"><span class="pl-pds">&quot;</span>_pd_nsigma<span class="pl-pds">&quot;</span></span>, <span class="pl-s"><span class="pl-pds">&quot;</span>.nsigmas<span class="pl-pds">&quot;</span></span>),</td>
+      </tr>
+      <tr>
+        <td id="L29" class="blob-num js-line-number" data-line-number="29"></td>
+        <td id="LC29" class="blob-code blob-code-inner js-file-line">    (<span class="pl-s"><span class="pl-pds">&quot;</span>_pd_type<span class="pl-pds">&quot;</span></span>, <span class="pl-s"><span class="pl-pds">&quot;</span>.type<span class="pl-pds">&quot;</span></span>),</td>
+      </tr>
+      <tr>
+        <td id="L30" class="blob-num js-line-number" data-line-number="30"></td>
+        <td id="LC30" class="blob-code blob-code-inner js-file-line">    ]</td>
+      </tr>
+      <tr>
+        <td id="L31" class="blob-num js-line-number" data-line-number="31"></td>
+        <td id="LC31" class="blob-code blob-code-inner js-file-line"><span class="pl-k">def</span> <span class="pl-en">_convert_pars</span>(<span class="pl-smi">pars</span>, <span class="pl-smi">mapping</span>):</td>
+      </tr>
+      <tr>
+        <td id="L32" class="blob-num js-line-number" data-line-number="32"></td>
+        <td id="LC32" class="blob-code blob-code-inner js-file-line">    <span class="pl-s"><span class="pl-pds">&quot;&quot;&quot;</span></span></td>
+      </tr>
+      <tr>
+        <td id="L33" class="blob-num js-line-number" data-line-number="33"></td>
+        <td id="LC33" class="blob-code blob-code-inner js-file-line"><span class="pl-s">    Rename the parameters and any associated polydispersity attributes.</span></td>
+      </tr>
+      <tr>
+        <td id="L34" class="blob-num js-line-number" data-line-number="34"></td>
+        <td id="LC34" class="blob-code blob-code-inner js-file-line"><span class="pl-s">    <span class="pl-pds">&quot;&quot;&quot;</span></span></td>
+      </tr>
+      <tr>
+        <td id="L35" class="blob-num js-line-number" data-line-number="35"></td>
+        <td id="LC35" class="blob-code blob-code-inner js-file-line">    newpars <span class="pl-k">=</span> pars.copy()</td>
+      </tr>
+      <tr>
+        <td id="L36" class="blob-num js-line-number" data-line-number="36"></td>
+        <td id="LC36" class="blob-code blob-code-inner js-file-line">    <span class="pl-k">for</span> new, old <span class="pl-k">in</span> mapping.items():</td>
+      </tr>
+      <tr>
+        <td id="L37" class="blob-num js-line-number" data-line-number="37"></td>
+        <td id="LC37" class="blob-code blob-code-inner js-file-line">        <span class="pl-k">if</span> old <span class="pl-k">==</span> new: <span class="pl-k">continue</span></td>
+      </tr>
+      <tr>
+        <td id="L38" class="blob-num js-line-number" data-line-number="38"></td>
+        <td id="LC38" class="blob-code blob-code-inner js-file-line">        <span class="pl-k">for</span> pd, dot <span class="pl-k">in</span> <span class="pl-c1">PD_DOT</span>:</td>
+      </tr>
+      <tr>
+        <td id="L39" class="blob-num js-line-number" data-line-number="39"></td>
+        <td id="LC39" class="blob-code blob-code-inner js-file-line">            <span class="pl-k">if</span> old<span class="pl-k">+</span>dot <span class="pl-k">in</span> newpars:</td>
+      </tr>
+      <tr>
+        <td id="L40" class="blob-num js-line-number" data-line-number="40"></td>
+        <td id="LC40" class="blob-code blob-code-inner js-file-line">                <span class="pl-k">if</span> new <span class="pl-k">is</span> <span class="pl-k">not</span> <span class="pl-c1">None</span>:</td>
+      </tr>
+      <tr>
+        <td id="L41" class="blob-num js-line-number" data-line-number="41"></td>
+        <td id="LC41" class="blob-code blob-code-inner js-file-line">                    newpars[new<span class="pl-k">+</span>pd] <span class="pl-k">=</span> pars[old<span class="pl-k">+</span>dot]</td>
+      </tr>
+      <tr>
+        <td id="L42" class="blob-num js-line-number" data-line-number="42"></td>
+        <td id="LC42" class="blob-code blob-code-inner js-file-line">                <span class="pl-k">del</span> newpars[old<span class="pl-k">+</span>dot]</td>
+      </tr>
+      <tr>
+        <td id="L43" class="blob-num js-line-number" data-line-number="43"></td>
+        <td id="LC43" class="blob-code blob-code-inner js-file-line">    <span class="pl-k">return</span> newpars</td>
+      </tr>
+      <tr>
+        <td id="L44" class="blob-num js-line-number" data-line-number="44"></td>
+        <td id="LC44" class="blob-code blob-code-inner js-file-line">
+</td>
+      </tr>
+      <tr>
+        <td id="L45" class="blob-num js-line-number" data-line-number="45"></td>
+        <td id="LC45" class="blob-code blob-code-inner js-file-line"><span class="pl-k">def</span> <span class="pl-en">_rescale_sld</span>(<span class="pl-smi">pars</span>):</td>
+      </tr>
+      <tr>
+        <td id="L46" class="blob-num js-line-number" data-line-number="46"></td>
+        <td id="LC46" class="blob-code blob-code-inner js-file-line">    <span class="pl-s"><span class="pl-pds">&quot;&quot;&quot;</span></span></td>
+      </tr>
+      <tr>
+        <td id="L47" class="blob-num js-line-number" data-line-number="47"></td>
+        <td id="LC47" class="blob-code blob-code-inner js-file-line"><span class="pl-s">    rescale all sld parameters in the new model definition by 1e6 so the</span></td>
+      </tr>
+      <tr>
+        <td id="L48" class="blob-num js-line-number" data-line-number="48"></td>
+        <td id="LC48" class="blob-code blob-code-inner js-file-line"><span class="pl-s">    numbers are nicer.  Relies on the fact that all sld parameters in the</span></td>
+      </tr>
+      <tr>
+        <td id="L49" class="blob-num js-line-number" data-line-number="49"></td>
+        <td id="LC49" class="blob-code blob-code-inner js-file-line"><span class="pl-s">    new model definition end with sld.</span></td>
+      </tr>
+      <tr>
+        <td id="L50" class="blob-num js-line-number" data-line-number="50"></td>
+        <td id="LC50" class="blob-code blob-code-inner js-file-line"><span class="pl-s">    <span class="pl-pds">&quot;&quot;&quot;</span></span></td>
+      </tr>
+      <tr>
+        <td id="L51" class="blob-num js-line-number" data-line-number="51"></td>
+        <td id="LC51" class="blob-code blob-code-inner js-file-line">    <span class="pl-k">return</span> <span class="pl-c1">dict</span>((p, (v<span class="pl-k">*</span><span class="pl-c1">1e6</span> <span class="pl-k">if</span> p.endswith(<span class="pl-s"><span class="pl-pds">&#39;</span>sld<span class="pl-pds">&#39;</span></span>) <span class="pl-k">else</span> v))</td>
+      </tr>
+      <tr>
+        <td id="L52" class="blob-num js-line-number" data-line-number="52"></td>
+        <td id="LC52" class="blob-code blob-code-inner js-file-line">                <span class="pl-k">for</span> p, v <span class="pl-k">in</span> pars.items())</td>
+      </tr>
+      <tr>
+        <td id="L53" class="blob-num js-line-number" data-line-number="53"></td>
+        <td id="LC53" class="blob-code blob-code-inner js-file-line">
+</td>
+      </tr>
+      <tr>
+        <td id="L54" class="blob-num js-line-number" data-line-number="54"></td>
+        <td id="LC54" class="blob-code blob-code-inner js-file-line"><span class="pl-k">def</span> <span class="pl-en">convert_model</span>(<span class="pl-smi">name</span>, <span class="pl-smi">pars</span>):</td>
+      </tr>
+      <tr>
+        <td id="L55" class="blob-num js-line-number" data-line-number="55"></td>
+        <td id="LC55" class="blob-code blob-code-inner js-file-line">    <span class="pl-s"><span class="pl-pds">&quot;&quot;&quot;</span></span></td>
+      </tr>
+      <tr>
+        <td id="L56" class="blob-num js-line-number" data-line-number="56"></td>
+        <td id="LC56" class="blob-code blob-code-inner js-file-line"><span class="pl-s">    Convert model from old style parameter names to new style.</span></td>
+      </tr>
+      <tr>
+        <td id="L57" class="blob-num js-line-number" data-line-number="57"></td>
+        <td id="LC57" class="blob-code blob-code-inner js-file-line"><span class="pl-s">    <span class="pl-pds">&quot;&quot;&quot;</span></span></td>
+      </tr>
+      <tr>
+        <td id="L58" class="blob-num js-line-number" data-line-number="58"></td>
+        <td id="LC58" class="blob-code blob-code-inner js-file-line">    _, _ <span class="pl-k">=</span> name, pars <span class="pl-c"># lint</span></td>
+      </tr>
+      <tr>
+        <td id="L59" class="blob-num js-line-number" data-line-number="59"></td>
+        <td id="LC59" class="blob-code blob-code-inner js-file-line">    <span class="pl-k">raise</span> <span class="pl-c1">NotImplementedError</span></td>
+      </tr>
+      <tr>
+        <td id="L60" class="blob-num js-line-number" data-line-number="60"></td>
+        <td id="LC60" class="blob-code blob-code-inner js-file-line">    <span class="pl-c"># need to load all new models in order to determine old=&gt;new</span></td>
+      </tr>
+      <tr>
+        <td id="L61" class="blob-num js-line-number" data-line-number="61"></td>
+        <td id="LC61" class="blob-code blob-code-inner js-file-line">    <span class="pl-c"># model name mapping</span></td>
+      </tr>
+      <tr>
+        <td id="L62" class="blob-num js-line-number" data-line-number="62"></td>
+        <td id="LC62" class="blob-code blob-code-inner js-file-line">
+</td>
+      </tr>
+      <tr>
+        <td id="L63" class="blob-num js-line-number" data-line-number="63"></td>
+        <td id="LC63" class="blob-code blob-code-inner js-file-line"><span class="pl-k">def</span> <span class="pl-en">_unscale_sld</span>(<span class="pl-smi">pars</span>):</td>
+      </tr>
+      <tr>
+        <td id="L64" class="blob-num js-line-number" data-line-number="64"></td>
+        <td id="LC64" class="blob-code blob-code-inner js-file-line">    <span class="pl-s"><span class="pl-pds">&quot;&quot;&quot;</span></span></td>
+      </tr>
+      <tr>
+        <td id="L65" class="blob-num js-line-number" data-line-number="65"></td>
+        <td id="LC65" class="blob-code blob-code-inner js-file-line"><span class="pl-s">    rescale all sld parameters in the new model definition by 1e6 so the</span></td>
+      </tr>
+      <tr>
+        <td id="L66" class="blob-num js-line-number" data-line-number="66"></td>
+        <td id="LC66" class="blob-code blob-code-inner js-file-line"><span class="pl-s">    numbers are nicer.  Relies on the fact that all sld parameters in the</span></td>
+      </tr>
+      <tr>
+        <td id="L67" class="blob-num js-line-number" data-line-number="67"></td>
+        <td id="LC67" class="blob-code blob-code-inner js-file-line"><span class="pl-s">    new model definition end with sld.</span></td>
+      </tr>
+      <tr>
+        <td id="L68" class="blob-num js-line-number" data-line-number="68"></td>
+        <td id="LC68" class="blob-code blob-code-inner js-file-line"><span class="pl-s">    <span class="pl-pds">&quot;&quot;&quot;</span></span></td>
+      </tr>
+      <tr>
+        <td id="L69" class="blob-num js-line-number" data-line-number="69"></td>
+        <td id="LC69" class="blob-code blob-code-inner js-file-line">    <span class="pl-k">return</span> <span class="pl-c1">dict</span>((p, (v<span class="pl-k">*</span><span class="pl-c1">1e-6</span> <span class="pl-k">if</span> p.endswith(<span class="pl-s"><span class="pl-pds">&#39;</span>sld<span class="pl-pds">&#39;</span></span>) <span class="pl-k">else</span> v))</td>
+      </tr>
+      <tr>
+        <td id="L70" class="blob-num js-line-number" data-line-number="70"></td>
+        <td id="LC70" class="blob-code blob-code-inner js-file-line">                <span class="pl-k">for</span> p, v <span class="pl-k">in</span> pars.items())</td>
+      </tr>
+      <tr>
+        <td id="L71" class="blob-num js-line-number" data-line-number="71"></td>
+        <td id="LC71" class="blob-code blob-code-inner js-file-line">
+</td>
+      </tr>
+      <tr>
+        <td id="L72" class="blob-num js-line-number" data-line-number="72"></td>
+        <td id="LC72" class="blob-code blob-code-inner js-file-line"><span class="pl-k">def</span> <span class="pl-en">_remove_pd</span>(<span class="pl-smi">pars</span>, <span class="pl-smi">key</span>, <span class="pl-smi">name</span>):</td>
+      </tr>
+      <tr>
+        <td id="L73" class="blob-num js-line-number" data-line-number="73"></td>
+        <td id="LC73" class="blob-code blob-code-inner js-file-line">    <span class="pl-s"><span class="pl-pds">&quot;&quot;&quot;</span></span></td>
+      </tr>
+      <tr>
+        <td id="L74" class="blob-num js-line-number" data-line-number="74"></td>
+        <td id="LC74" class="blob-code blob-code-inner js-file-line"><span class="pl-s">    Remove polydispersity from the parameter list.</span></td>
+      </tr>
+      <tr>
+        <td id="L75" class="blob-num js-line-number" data-line-number="75"></td>
+        <td id="LC75" class="blob-code blob-code-inner js-file-line"><span class="pl-s"></span></td>
+      </tr>
+      <tr>
+        <td id="L76" class="blob-num js-line-number" data-line-number="76"></td>
+        <td id="LC76" class="blob-code blob-code-inner js-file-line"><span class="pl-s">    Note: operates in place</span></td>
+      </tr>
+      <tr>
+        <td id="L77" class="blob-num js-line-number" data-line-number="77"></td>
+        <td id="LC77" class="blob-code blob-code-inner js-file-line"><span class="pl-s">    <span class="pl-pds">&quot;&quot;&quot;</span></span></td>
+      </tr>
+      <tr>
+        <td id="L78" class="blob-num js-line-number" data-line-number="78"></td>
+        <td id="LC78" class="blob-code blob-code-inner js-file-line">    <span class="pl-c"># Bumps style parameter names</span></td>
+      </tr>
+      <tr>
+        <td id="L79" class="blob-num js-line-number" data-line-number="79"></td>
+        <td id="LC79" class="blob-code blob-code-inner js-file-line">    pd <span class="pl-k">=</span> pars.pop(key<span class="pl-k">+</span><span class="pl-s"><span class="pl-pds">&quot;</span>.width<span class="pl-pds">&quot;</span></span>, <span class="pl-c1">0.0</span>)</td>
+      </tr>
+      <tr>
+        <td id="L80" class="blob-num js-line-number" data-line-number="80"></td>
+        <td id="LC80" class="blob-code blob-code-inner js-file-line">    pd_n <span class="pl-k">=</span> pars.pop(key<span class="pl-k">+</span><span class="pl-s"><span class="pl-pds">&quot;</span>.npts<span class="pl-pds">&quot;</span></span>, <span class="pl-c1">0</span>)</td>
+      </tr>
+      <tr>
+        <td id="L81" class="blob-num js-line-number" data-line-number="81"></td>
+        <td id="LC81" class="blob-code blob-code-inner js-file-line">    <span class="pl-k">if</span> pd <span class="pl-k">!=</span> <span class="pl-c1">0.0</span> <span class="pl-k">and</span> pd_n <span class="pl-k">!=</span> <span class="pl-c1">0</span>:</td>
+      </tr>
+      <tr>
+        <td id="L82" class="blob-num js-line-number" data-line-number="82"></td>
+        <td id="LC82" class="blob-code blob-code-inner js-file-line">        warnings.warn(<span class="pl-s"><span class="pl-pds">&quot;</span>parameter <span class="pl-c1">%s</span> not polydisperse in sasview <span class="pl-c1">%s</span><span class="pl-pds">&quot;</span></span><span class="pl-k">%</span>(key, name))</td>
+      </tr>
+      <tr>
+        <td id="L83" class="blob-num js-line-number" data-line-number="83"></td>
+        <td id="LC83" class="blob-code blob-code-inner js-file-line">    pars.pop(key<span class="pl-k">+</span><span class="pl-s"><span class="pl-pds">&quot;</span>.nsigmas<span class="pl-pds">&quot;</span></span>, <span class="pl-c1">None</span>)</td>
+      </tr>
+      <tr>
+        <td id="L84" class="blob-num js-line-number" data-line-number="84"></td>
+        <td id="LC84" class="blob-code blob-code-inner js-file-line">    pars.pop(key<span class="pl-k">+</span><span class="pl-s"><span class="pl-pds">&quot;</span>.type<span class="pl-pds">&quot;</span></span>, <span class="pl-c1">None</span>)</td>
+      </tr>
+      <tr>
+        <td id="L85" class="blob-num js-line-number" data-line-number="85"></td>
+        <td id="LC85" class="blob-code blob-code-inner js-file-line">    <span class="pl-k">return</span> pars</td>
+      </tr>
+      <tr>
+        <td id="L86" class="blob-num js-line-number" data-line-number="86"></td>
+        <td id="LC86" class="blob-code blob-code-inner js-file-line">
+</td>
+      </tr>
+      <tr>
+        <td id="L87" class="blob-num js-line-number" data-line-number="87"></td>
+        <td id="LC87" class="blob-code blob-code-inner js-file-line"><span class="pl-k">def</span> <span class="pl-en">_revert_pars</span>(<span class="pl-smi">pars</span>, <span class="pl-smi">mapping</span>):</td>
+      </tr>
+      <tr>
+        <td id="L88" class="blob-num js-line-number" data-line-number="88"></td>
+        <td id="LC88" class="blob-code blob-code-inner js-file-line">    <span class="pl-s"><span class="pl-pds">&quot;&quot;&quot;</span></span></td>
+      </tr>
+      <tr>
+        <td id="L89" class="blob-num js-line-number" data-line-number="89"></td>
+        <td id="LC89" class="blob-code blob-code-inner js-file-line"><span class="pl-s">    Rename the parameters and any associated polydispersity attributes.</span></td>
+      </tr>
+      <tr>
+        <td id="L90" class="blob-num js-line-number" data-line-number="90"></td>
+        <td id="LC90" class="blob-code blob-code-inner js-file-line"><span class="pl-s">    <span class="pl-pds">&quot;&quot;&quot;</span></span></td>
+      </tr>
+      <tr>
+        <td id="L91" class="blob-num js-line-number" data-line-number="91"></td>
+        <td id="LC91" class="blob-code blob-code-inner js-file-line">    newpars <span class="pl-k">=</span> pars.copy()</td>
+      </tr>
+      <tr>
+        <td id="L92" class="blob-num js-line-number" data-line-number="92"></td>
+        <td id="LC92" class="blob-code blob-code-inner js-file-line">
+</td>
+      </tr>
+      <tr>
+        <td id="L93" class="blob-num js-line-number" data-line-number="93"></td>
+        <td id="LC93" class="blob-code blob-code-inner js-file-line">    <span class="pl-k">for</span> new, old <span class="pl-k">in</span> mapping.items():</td>
+      </tr>
+      <tr>
+        <td id="L94" class="blob-num js-line-number" data-line-number="94"></td>
+        <td id="LC94" class="blob-code blob-code-inner js-file-line">        <span class="pl-k">for</span> pd, dot <span class="pl-k">in</span> <span class="pl-c1">PD_DOT</span>:</td>
+      </tr>
+      <tr>
+        <td id="L95" class="blob-num js-line-number" data-line-number="95"></td>
+        <td id="LC95" class="blob-code blob-code-inner js-file-line">            <span class="pl-k">if</span> old <span class="pl-k">and</span> old<span class="pl-k">+</span>pd <span class="pl-k">==</span> new<span class="pl-k">+</span>dot:</td>
+      </tr>
+      <tr>
+        <td id="L96" class="blob-num js-line-number" data-line-number="96"></td>
+        <td id="LC96" class="blob-code blob-code-inner js-file-line">                <span class="pl-k">continue</span></td>
+      </tr>
+      <tr>
+        <td id="L97" class="blob-num js-line-number" data-line-number="97"></td>
+        <td id="LC97" class="blob-code blob-code-inner js-file-line">            <span class="pl-k">if</span> new<span class="pl-k">+</span>pd <span class="pl-k">in</span> newpars:</td>
+      </tr>
+      <tr>
+        <td id="L98" class="blob-num js-line-number" data-line-number="98"></td>
+        <td id="LC98" class="blob-code blob-code-inner js-file-line">                <span class="pl-k">if</span> old <span class="pl-k">is</span> <span class="pl-k">not</span> <span class="pl-c1">None</span>:</td>
+      </tr>
+      <tr>
+        <td id="L99" class="blob-num js-line-number" data-line-number="99"></td>
+        <td id="LC99" class="blob-code blob-code-inner js-file-line">                    newpars[old<span class="pl-k">+</span>dot] <span class="pl-k">=</span> pars[new<span class="pl-k">+</span>pd]</td>
+      </tr>
+      <tr>
+        <td id="L100" class="blob-num js-line-number" data-line-number="100"></td>
+        <td id="LC100" class="blob-code blob-code-inner js-file-line">                <span class="pl-k">del</span> newpars[new<span class="pl-k">+</span>pd]</td>
+      </tr>
+      <tr>
+        <td id="L101" class="blob-num js-line-number" data-line-number="101"></td>
+        <td id="LC101" class="blob-code blob-code-inner js-file-line">    <span class="pl-k">for</span> k <span class="pl-k">in</span> <span class="pl-c1">list</span>(newpars.keys()):</td>
+      </tr>
+      <tr>
+        <td id="L102" class="blob-num js-line-number" data-line-number="102"></td>
+        <td id="LC102" class="blob-code blob-code-inner js-file-line">        <span class="pl-k">for</span> pd, dot <span class="pl-k">in</span> <span class="pl-c1">PD_DOT</span>[<span class="pl-c1">1</span>:]:  <span class="pl-c"># skip &quot;&quot; =&gt; &quot;&quot;</span></td>
+      </tr>
+      <tr>
+        <td id="L103" class="blob-num js-line-number" data-line-number="103"></td>
+        <td id="LC103" class="blob-code blob-code-inner js-file-line">            <span class="pl-k">if</span> k.endswith(pd):</td>
+      </tr>
+      <tr>
+        <td id="L104" class="blob-num js-line-number" data-line-number="104"></td>
+        <td id="LC104" class="blob-code blob-code-inner js-file-line">                newpars[k[:<span class="pl-k">-</span><span class="pl-c1">len</span>(pd)]<span class="pl-k">+</span>dot] <span class="pl-k">=</span> newpars[k]</td>
+      </tr>
+      <tr>
+        <td id="L105" class="blob-num js-line-number" data-line-number="105"></td>
+        <td id="LC105" class="blob-code blob-code-inner js-file-line">                <span class="pl-k">del</span> newpars[k]</td>
+      </tr>
+      <tr>
+        <td id="L106" class="blob-num js-line-number" data-line-number="106"></td>
+        <td id="LC106" class="blob-code blob-code-inner js-file-line">    <span class="pl-k">return</span> newpars</td>
+      </tr>
+      <tr>
+        <td id="L107" class="blob-num js-line-number" data-line-number="107"></td>
+        <td id="LC107" class="blob-code blob-code-inner js-file-line">
+</td>
+      </tr>
+      <tr>
+        <td id="L108" class="blob-num js-line-number" data-line-number="108"></td>
+        <td id="LC108" class="blob-code blob-code-inner js-file-line"><span class="pl-k">def</span> <span class="pl-en">revert_model</span>(<span class="pl-smi">model_definition</span>, <span class="pl-smi">pars</span>):</td>
+      </tr>
+      <tr>
+        <td id="L109" class="blob-num js-line-number" data-line-number="109"></td>
+        <td id="LC109" class="blob-code blob-code-inner js-file-line">    <span class="pl-s"><span class="pl-pds">&quot;&quot;&quot;</span></span></td>
+      </tr>
+      <tr>
+        <td id="L110" class="blob-num js-line-number" data-line-number="110"></td>
+        <td id="LC110" class="blob-code blob-code-inner js-file-line"><span class="pl-s">    Convert model from new style parameter names to old style.</span></td>
+      </tr>
+      <tr>
+        <td id="L111" class="blob-num js-line-number" data-line-number="111"></td>
+        <td id="LC111" class="blob-code blob-code-inner js-file-line"><span class="pl-s">    <span class="pl-pds">&quot;&quot;&quot;</span></span></td>
+      </tr>
+      <tr>
+        <td id="L112" class="blob-num js-line-number" data-line-number="112"></td>
+        <td id="LC112" class="blob-code blob-code-inner js-file-line">    mapping <span class="pl-k">=</span> model_definition.oldpars</td>
+      </tr>
+      <tr>
+        <td id="L113" class="blob-num js-line-number" data-line-number="113"></td>
+        <td id="LC113" class="blob-code blob-code-inner js-file-line">    oldname <span class="pl-k">=</span> model_definition.oldname</td>
+      </tr>
+      <tr>
+        <td id="L114" class="blob-num js-line-number" data-line-number="114"></td>
+        <td id="LC114" class="blob-code blob-code-inner js-file-line">    oldpars <span class="pl-k">=</span> _revert_pars(_unscale_sld(pars), mapping)</td>
+      </tr>
+      <tr>
+        <td id="L115" class="blob-num js-line-number" data-line-number="115"></td>
+        <td id="LC115" class="blob-code blob-code-inner js-file-line">
+</td>
+      </tr>
+      <tr>
+        <td id="L116" class="blob-num js-line-number" data-line-number="116"></td>
+        <td id="LC116" class="blob-code blob-code-inner js-file-line">    <span class="pl-c"># Note: update compare.constrain_pars to match</span></td>
+      </tr>
+      <tr>
+        <td id="L117" class="blob-num js-line-number" data-line-number="117"></td>
+        <td id="LC117" class="blob-code blob-code-inner js-file-line">    name <span class="pl-k">=</span> model_definition.name</td>
+      </tr>
+      <tr>
+        <td id="L118" class="blob-num js-line-number" data-line-number="118"></td>
+        <td id="LC118" class="blob-code blob-code-inner js-file-line">    <span class="pl-k">if</span> name <span class="pl-k">in</span> <span class="pl-c1">MODELS_WITHOUT_SCALE</span>:</td>
+      </tr>
+      <tr>
+        <td id="L119" class="blob-num js-line-number" data-line-number="119"></td>
+        <td id="LC119" class="blob-code blob-code-inner js-file-line">        <span class="pl-k">if</span> oldpars.pop(<span class="pl-s"><span class="pl-pds">&#39;</span>scale<span class="pl-pds">&#39;</span></span>, <span class="pl-c1">1.0</span>) <span class="pl-k">!=</span> <span class="pl-c1">1.0</span>:</td>
+      </tr>
+      <tr>
+        <td id="L120" class="blob-num js-line-number" data-line-number="120"></td>
+        <td id="LC120" class="blob-code blob-code-inner js-file-line">            warnings.warn(<span class="pl-s"><span class="pl-pds">&quot;</span>parameter scale not used in sasview <span class="pl-c1">%s</span><span class="pl-pds">&quot;</span></span><span class="pl-k">%</span>name)</td>
+      </tr>
+      <tr>
+        <td id="L121" class="blob-num js-line-number" data-line-number="121"></td>
+        <td id="LC121" class="blob-code blob-code-inner js-file-line">    <span class="pl-k">elif</span> name <span class="pl-k">in</span> <span class="pl-c1">MODELS_WITHOUT_BACKGROUND</span>:</td>
+      </tr>
+      <tr>
+        <td id="L122" class="blob-num js-line-number" data-line-number="122"></td>
+        <td id="LC122" class="blob-code blob-code-inner js-file-line">        <span class="pl-k">if</span> oldpars.pop(<span class="pl-s"><span class="pl-pds">&#39;</span>background<span class="pl-pds">&#39;</span></span>, <span class="pl-c1">0.0</span>) <span class="pl-k">!=</span> <span class="pl-c1">0.0</span>:</td>
+      </tr>
+      <tr>
+        <td id="L123" class="blob-num js-line-number" data-line-number="123"></td>
+        <td id="LC123" class="blob-code blob-code-inner js-file-line">            warnings.warn(<span class="pl-s"><span class="pl-pds">&quot;</span>parameter background not used in sasview <span class="pl-c1">%s</span><span class="pl-pds">&quot;</span></span><span class="pl-k">%</span>name)</td>
+      </tr>
+      <tr>
+        <td id="L124" class="blob-num js-line-number" data-line-number="124"></td>
+        <td id="LC124" class="blob-code blob-code-inner js-file-line">    <span class="pl-k">elif</span> <span class="pl-c1">getattr</span>(model_definition, <span class="pl-s"><span class="pl-pds">&#39;</span>category<span class="pl-pds">&#39;</span></span>, <span class="pl-c1">None</span>) <span class="pl-k">==</span> <span class="pl-s"><span class="pl-pds">&#39;</span>structure-factor<span class="pl-pds">&#39;</span></span>:</td>
+      </tr>
+      <tr>
+        <td id="L125" class="blob-num js-line-number" data-line-number="125"></td>
+        <td id="LC125" class="blob-code blob-code-inner js-file-line">        <span class="pl-k">if</span> oldpars.pop(<span class="pl-s"><span class="pl-pds">&#39;</span>scale<span class="pl-pds">&#39;</span></span>, <span class="pl-c1">1.0</span>) <span class="pl-k">!=</span> <span class="pl-c1">1.0</span>:</td>
+      </tr>
+      <tr>
+        <td id="L126" class="blob-num js-line-number" data-line-number="126"></td>
+        <td id="LC126" class="blob-code blob-code-inner js-file-line">            warnings.warn(<span class="pl-s"><span class="pl-pds">&quot;</span>parameter scale not used in sasview <span class="pl-c1">%s</span><span class="pl-pds">&quot;</span></span><span class="pl-k">%</span>name)</td>
+      </tr>
+      <tr>
+        <td id="L127" class="blob-num js-line-number" data-line-number="127"></td>
+        <td id="LC127" class="blob-code blob-code-inner js-file-line">        <span class="pl-k">if</span> oldpars.pop(<span class="pl-s"><span class="pl-pds">&#39;</span>background<span class="pl-pds">&#39;</span></span>, <span class="pl-c1">0.0</span>) <span class="pl-k">!=</span> <span class="pl-c1">0.0</span>:</td>
+      </tr>
+      <tr>
+        <td id="L128" class="blob-num js-line-number" data-line-number="128"></td>
+        <td id="LC128" class="blob-code blob-code-inner js-file-line">            warnings.warn(<span class="pl-s"><span class="pl-pds">&quot;</span>parameter background not used in sasview <span class="pl-c1">%s</span><span class="pl-pds">&quot;</span></span><span class="pl-k">%</span>name)</td>
+      </tr>
+      <tr>
+        <td id="L129" class="blob-num js-line-number" data-line-number="129"></td>
+        <td id="LC129" class="blob-code blob-code-inner js-file-line">    <span class="pl-k">elif</span> name <span class="pl-k">==</span> <span class="pl-s"><span class="pl-pds">&#39;</span>pearl_necklace<span class="pl-pds">&#39;</span></span>:</td>
+      </tr>
+      <tr>
+        <td id="L130" class="blob-num js-line-number" data-line-number="130"></td>
+        <td id="LC130" class="blob-code blob-code-inner js-file-line">        _remove_pd(oldpars, <span class="pl-s"><span class="pl-pds">&#39;</span>num_pearls<span class="pl-pds">&#39;</span></span>, name)</td>
+      </tr>
+      <tr>
+        <td id="L131" class="blob-num js-line-number" data-line-number="131"></td>
+        <td id="LC131" class="blob-code blob-code-inner js-file-line">        _remove_pd(oldpars, <span class="pl-s"><span class="pl-pds">&#39;</span>thick_string<span class="pl-pds">&#39;</span></span>, name)</td>
+      </tr>
+      <tr>
+        <td id="L132" class="blob-num js-line-number" data-line-number="132"></td>
+        <td id="LC132" class="blob-code blob-code-inner js-file-line">    <span class="pl-k">elif</span> name <span class="pl-k">==</span> <span class="pl-s"><span class="pl-pds">&#39;</span>rpa<span class="pl-pds">&#39;</span></span>:</td>
+      </tr>
+      <tr>
+        <td id="L133" class="blob-num js-line-number" data-line-number="133"></td>
+        <td id="LC133" class="blob-code blob-code-inner js-file-line">        <span class="pl-c"># convert scattering lengths from femtometers to centimeters</span></td>
+      </tr>
+      <tr>
+        <td id="L134" class="blob-num js-line-number" data-line-number="134"></td>
+        <td id="LC134" class="blob-code blob-code-inner js-file-line">        <span class="pl-k">for</span> p <span class="pl-k">in</span> <span class="pl-s"><span class="pl-pds">&quot;</span>La<span class="pl-pds">&quot;</span></span>, <span class="pl-s"><span class="pl-pds">&quot;</span>Lb<span class="pl-pds">&quot;</span></span>, <span class="pl-s"><span class="pl-pds">&quot;</span>Lc<span class="pl-pds">&quot;</span></span>, <span class="pl-s"><span class="pl-pds">&quot;</span>Ld<span class="pl-pds">&quot;</span></span>:</td>
+      </tr>
+      <tr>
+        <td id="L135" class="blob-num js-line-number" data-line-number="135"></td>
+        <td id="LC135" class="blob-code blob-code-inner js-file-line">            <span class="pl-k">if</span> p <span class="pl-k">in</span> oldpars: oldpars[p] <span class="pl-k">*=</span> <span class="pl-c1">1e-13</span></td>
+      </tr>
+      <tr>
+        <td id="L136" class="blob-num js-line-number" data-line-number="136"></td>
+        <td id="LC136" class="blob-code blob-code-inner js-file-line">
+</td>
+      </tr>
+      <tr>
+        <td id="L137" class="blob-num js-line-number" data-line-number="137"></td>
+        <td id="LC137" class="blob-code blob-code-inner js-file-line">    <span class="pl-k">return</span> oldname, oldpars</td>
+      </tr>
+      <tr>
+        <td id="L138" class="blob-num js-line-number" data-line-number="138"></td>
+        <td id="LC138" class="blob-code blob-code-inner js-file-line">
+</td>
+      </tr>
+      <tr>
+        <td id="L139" class="blob-num js-line-number" data-line-number="139"></td>
+        <td id="LC139" class="blob-code blob-code-inner js-file-line"><span class="pl-k">def</span> <span class="pl-en">constrain_new_to_old</span>(<span class="pl-smi">model_definition</span>, <span class="pl-smi">pars</span>):</td>
+      </tr>
+      <tr>
+        <td id="L140" class="blob-num js-line-number" data-line-number="140"></td>
+        <td id="LC140" class="blob-code blob-code-inner js-file-line">    <span class="pl-s"><span class="pl-pds">&quot;&quot;&quot;</span></span></td>
+      </tr>
+      <tr>
+        <td id="L141" class="blob-num js-line-number" data-line-number="141"></td>
+        <td id="LC141" class="blob-code blob-code-inner js-file-line"><span class="pl-s">    Restrict parameter values to those that will match sasview.</span></td>
+      </tr>
+      <tr>
+        <td id="L142" class="blob-num js-line-number" data-line-number="142"></td>
+        <td id="LC142" class="blob-code blob-code-inner js-file-line"><span class="pl-s">    <span class="pl-pds">&quot;&quot;&quot;</span></span></td>
+      </tr>
+      <tr>
+        <td id="L143" class="blob-num js-line-number" data-line-number="143"></td>
+        <td id="LC143" class="blob-code blob-code-inner js-file-line">    <span class="pl-c"># Note: update convert.revert_model to match</span></td>
+      </tr>
+      <tr>
+        <td id="L144" class="blob-num js-line-number" data-line-number="144"></td>
+        <td id="LC144" class="blob-code blob-code-inner js-file-line">    name <span class="pl-k">=</span> model_definition.name</td>
+      </tr>
+      <tr>
+        <td id="L145" class="blob-num js-line-number" data-line-number="145"></td>
+        <td id="LC145" class="blob-code blob-code-inner js-file-line">    <span class="pl-k">if</span> name <span class="pl-k">in</span> <span class="pl-c1">MODELS_WITHOUT_SCALE</span>:</td>
+      </tr>
+      <tr>
+        <td id="L146" class="blob-num js-line-number" data-line-number="146"></td>
+        <td id="LC146" class="blob-code blob-code-inner js-file-line">        pars[<span class="pl-s"><span class="pl-pds">&#39;</span>scale<span class="pl-pds">&#39;</span></span>] <span class="pl-k">=</span> <span class="pl-c1">1</span></td>
+      </tr>
+      <tr>
+        <td id="L147" class="blob-num js-line-number" data-line-number="147"></td>
+        <td id="LC147" class="blob-code blob-code-inner js-file-line">    <span class="pl-k">elif</span> name <span class="pl-k">in</span> <span class="pl-c1">MODELS_WITHOUT_BACKGROUND</span>:</td>
+      </tr>
+      <tr>
+        <td id="L148" class="blob-num js-line-number" data-line-number="148"></td>
+        <td id="LC148" class="blob-code blob-code-inner js-file-line">        pars[<span class="pl-s"><span class="pl-pds">&#39;</span>background<span class="pl-pds">&#39;</span></span>] <span class="pl-k">=</span> <span class="pl-c1">0</span></td>
+      </tr>
+      <tr>
+        <td id="L149" class="blob-num js-line-number" data-line-number="149"></td>
+        <td id="LC149" class="blob-code blob-code-inner js-file-line">    <span class="pl-k">elif</span> name <span class="pl-k">==</span> <span class="pl-s"><span class="pl-pds">&#39;</span>pearl_necklace<span class="pl-pds">&#39;</span></span>:</td>
+      </tr>
+      <tr>
+        <td id="L150" class="blob-num js-line-number" data-line-number="150"></td>
+        <td id="LC150" class="blob-code blob-code-inner js-file-line">        pars[<span class="pl-s"><span class="pl-pds">&#39;</span>string_thickness_pd_n<span class="pl-pds">&#39;</span></span>] <span class="pl-k">=</span> <span class="pl-c1">0</span></td>
+      </tr>
+      <tr>
+        <td id="L151" class="blob-num js-line-number" data-line-number="151"></td>
+        <td id="LC151" class="blob-code blob-code-inner js-file-line">        pars[<span class="pl-s"><span class="pl-pds">&#39;</span>number_of_pearls_pd_n<span class="pl-pds">&#39;</span></span>] <span class="pl-k">=</span> <span class="pl-c1">0</span></td>
+      </tr>
+      <tr>
+        <td id="L152" class="blob-num js-line-number" data-line-number="152"></td>
+        <td id="LC152" class="blob-code blob-code-inner js-file-line">    <span class="pl-k">elif</span> name <span class="pl-k">==</span> <span class="pl-s"><span class="pl-pds">&#39;</span>rpa<span class="pl-pds">&#39;</span></span>:</td>
+      </tr>
+      <tr>
+        <td id="L153" class="blob-num js-line-number" data-line-number="153"></td>
+        <td id="LC153" class="blob-code blob-code-inner js-file-line">        pars[<span class="pl-s"><span class="pl-pds">&#39;</span>case_num<span class="pl-pds">&#39;</span></span>] <span class="pl-k">=</span> <span class="pl-c1">int</span>(pars[<span class="pl-s"><span class="pl-pds">&#39;</span>case_num<span class="pl-pds">&#39;</span></span>])</td>
+      </tr>
+      <tr>
+        <td id="L154" class="blob-num js-line-number" data-line-number="154"></td>
+        <td id="LC154" class="blob-code blob-code-inner js-file-line">    <span class="pl-k">elif</span> <span class="pl-c1">getattr</span>(model_definition, <span class="pl-s"><span class="pl-pds">&#39;</span>category<span class="pl-pds">&#39;</span></span>, <span class="pl-c1">None</span>) <span class="pl-k">==</span> <span class="pl-s"><span class="pl-pds">&#39;</span>structure-factor<span class="pl-pds">&#39;</span></span>:</td>
+      </tr>
+      <tr>
+        <td id="L155" class="blob-num js-line-number" data-line-number="155"></td>
+        <td id="LC155" class="blob-code blob-code-inner js-file-line">        pars[<span class="pl-s"><span class="pl-pds">&#39;</span>scale<span class="pl-pds">&#39;</span></span>], pars[<span class="pl-s"><span class="pl-pds">&#39;</span>background<span class="pl-pds">&#39;</span></span>] <span class="pl-k">=</span> <span class="pl-c1">1</span>, <span class="pl-c1">0</span></td>
+      </tr>
+      <tr>
+        <td id="L156" class="blob-num js-line-number" data-line-number="156"></td>
+        <td id="LC156" class="blob-code blob-code-inner js-file-line">
+</td>
+      </tr>
+</table>
+
+  </div>
+
+</div>
+
+<a href="#jump-to-line" rel="facebox[.linejump]" data-hotkey="l" style="display:none">Jump to Line</a>
+<div id="jump-to-line" style="display:none">
+  <!-- </textarea> --><!-- '"` --><form accept-charset="UTF-8" action="" class="js-jump-to-line-form" method="get"><div style="margin:0;padding:0;display:inline"><input name="utf8" type="hidden" value="&#x2713;" /></div>
+    <input class="linejump-input js-jump-to-line-field" type="text" placeholder="Jump to line&hellip;" aria-label="Jump to line" autofocus>
+    <button type="submit" class="btn">Go</button>
+</form></div>
+
+  </div>
+  <div class="modal-backdrop"></div>
+</div>
+
+    </div>
+  </div>
+
+    </div>
+
+        <div class="container">
+  <div class="site-footer" role="contentinfo">
+    <ul class="site-footer-links right">
+        <li><a href="https://status.github.com/" data-ga-click="Footer, go to status, text:status">Status</a></li>
+      <li><a href="https://developer.github.com" data-ga-click="Footer, go to api, text:api">API</a></li>
+      <li><a href="https://training.github.com" data-ga-click="Footer, go to training, text:training">Training</a></li>
+      <li><a href="https://shop.github.com" data-ga-click="Footer, go to shop, text:shop">Shop</a></li>
+        <li><a href="https://github.com/blog" data-ga-click="Footer, go to blog, text:blog">Blog</a></li>
+        <li><a href="https://github.com/about" data-ga-click="Footer, go to about, text:about">About</a></li>
+        <li><a href="https://github.com/pricing" data-ga-click="Footer, go to pricing, text:pricing">Pricing</a></li>
+
+    </ul>
+
+    <a href="https://github.com" aria-label="Homepage">
+      <svg aria-hidden="true" class="octicon octicon-mark-github" height="24" role="img" title="GitHub " version="1.1" viewBox="0 0 16 16" width="24"><path d="M8 0C3.58 0 0 3.58 0 8c0 3.54 2.29 6.53 5.47 7.59 0.4 0.07 0.55-0.17 0.55-0.38 0-0.19-0.01-0.82-0.01-1.49-2.01 0.37-2.53-0.49-2.69-0.94-0.09-0.23-0.48-0.94-0.82-1.13-0.28-0.15-0.68-0.52-0.01-0.53 0.63-0.01 1.08 0.58 1.23 0.82 0.72 1.21 1.87 0.87 2.33 0.66 0.07-0.52 0.28-0.87 0.51-1.07-1.78-0.2-3.64-0.89-3.64-3.95 0-0.87 0.31-1.59 0.82-2.15-0.08-0.2-0.36-1.02 0.08-2.12 0 0 0.67-0.21 2.2 0.82 0.64-0.18 1.32-0.27 2-0.27 0.68 0 1.36 0.09 2 0.27 1.53-1.04 2.2-0.82 2.2-0.82 0.44 1.1 0.16 1.92 0.08 2.12 0.51 0.56 0.82 1.27 0.82 2.15 0 3.07-1.87 3.75-3.65 3.95 0.29 0.25 0.54 0.73 0.54 1.48 0 1.07-0.01 1.93-0.01 2.2 0 0.21 0.15 0.46 0.55 0.38C13.71 14.53 16 11.53 16 8 16 3.58 12.42 0 8 0z"></path></svg>
+</a>
+    <ul class="site-footer-links">
+      <li>&copy; 2016 <span title="0.05637s from github-fe127-cp1-prd.iad.github.net">GitHub</span>, Inc.</li>
+        <li><a href="https://github.com/site/terms" data-ga-click="Footer, go to terms, text:terms">Terms</a></li>
+        <li><a href="https://github.com/site/privacy" data-ga-click="Footer, go to privacy, text:privacy">Privacy</a></li>
+        <li><a href="https://github.com/security" data-ga-click="Footer, go to security, text:security">Security</a></li>
+        <li><a href="https://github.com/contact" data-ga-click="Footer, go to contact, text:contact">Contact</a></li>
+        <li><a href="https://help.github.com" data-ga-click="Footer, go to help, text:help">Help</a></li>
+    </ul>
+  </div>
+</div>
+
+
+
+    
+    
+    
+
+    <div id="ajax-error-message" class="flash flash-error">
+      <svg aria-hidden="true" class="octicon octicon-alert" height="16" role="img" version="1.1" viewBox="0 0 16 16" width="16"><path d="M15.72 12.5l-6.85-11.98C8.69 0.21 8.36 0.02 8 0.02s-0.69 0.19-0.87 0.5l-6.85 11.98c-0.18 0.31-0.18 0.69 0 1C0.47 13.81 0.8 14 1.15 14h13.7c0.36 0 0.69-0.19 0.86-0.5S15.89 12.81 15.72 12.5zM9 12H7V10h2V12zM9 9H7V5h2V9z"></path></svg>
+      <button type="button" class="flash-close js-flash-close js-ajax-error-dismiss" aria-label="Dismiss error">
+        <svg aria-hidden="true" class="octicon octicon-x" height="16" role="img" version="1.1" viewBox="0 0 12 16" width="12"><path d="M7.48 8l3.75 3.75-1.48 1.48-3.75-3.75-3.75 3.75-1.48-1.48 3.75-3.75L0.77 4.25l1.48-1.48 3.75 3.75 3.75-3.75 1.48 1.48-3.75 3.75z"></path></svg>
+      </button>
+      Something went wrong with that request. Please try again.
+    </div>
+
+
+      
+      <script crossorigin="anonymous" integrity="sha256-7lIbjp+srGj/J+k/w64PjtgR17+eQ06E9LnqIneAsIQ=" src="https://assets-cdn.github.com/assets/frameworks-ee521b8e9facac68ff27e93fc3ae0f8ed811d7bf9e434e84f4b9ea227780b084.js"></script>
+      <script async="async" crossorigin="anonymous" integrity="sha256-aWM2lkt8QuTG9N+68fjlf0Jc2anRihLz/m4910T9fRM=" src="https://assets-cdn.github.com/assets/github-696336964b7c42e4c6f4dfbaf1f8e57f425cd9a9d18a12f3fe6e3dd744fd7d13.js"></script>
+      
+      
+      
+    <div class="js-stale-session-flash stale-session-flash flash flash-warn flash-banner hidden">
+      <svg aria-hidden="true" class="octicon octicon-alert" height="16" role="img" version="1.1" viewBox="0 0 16 16" width="16"><path d="M15.72 12.5l-6.85-11.98C8.69 0.21 8.36 0.02 8 0.02s-0.69 0.19-0.87 0.5l-6.85 11.98c-0.18 0.31-0.18 0.69 0 1C0.47 13.81 0.8 14 1.15 14h13.7c0.36 0 0.69-0.19 0.86-0.5S15.89 12.81 15.72 12.5zM9 12H7V10h2V12zM9 9H7V5h2V9z"></path></svg>
+      <span class="signed-in-tab-flash">You signed in with another tab or window. <a href="">Reload</a> to refresh your session.</span>
+      <span class="signed-out-tab-flash">You signed out in another tab or window. <a href="">Reload</a> to refresh your session.</span>
+    </div>
+    <div class="facebox" id="facebox" style="display:none;">
+  <div class="facebox-popup">
+    <div class="facebox-content" role="dialog" aria-labelledby="facebox-header" aria-describedby="facebox-description">
+    </div>
+    <button type="button" class="facebox-close js-facebox-close" aria-label="Close modal">
+      <svg aria-hidden="true" class="octicon octicon-x" height="16" role="img" version="1.1" viewBox="0 0 12 16" width="12"><path d="M7.48 8l3.75 3.75-1.48 1.48-3.75-3.75-3.75 3.75-1.48-1.48 3.75-3.75L0.77 4.25l1.48-1.48 3.75 3.75 3.75-3.75 1.48 1.48-3.75 3.75z"></path></svg>
+    </button>
+  </div>
+</div>
+
+  </body>
+</html>
