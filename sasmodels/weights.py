"""
SAS distributions for polydispersity.
"""
<<<<<<< HEAD
from __future__ import division
=======
# TODO: include dispersion docs with the disperser models
from __future__ import division, print_function

>>>>>>> 2f46e83c
from math import sqrt  # type: ignore
from collections import OrderedDict

import numpy as np  # type: ignore
from scipy.special import gammaln  # type: ignore

# TODO: include dispersion docs with the disperser models

class Dispersion(object):
    """
    Base dispersion object.

    Subclasses should define *_weights(center, sigma, lb, ub)*
    which returns the x points and their corresponding weights.
    """
    type = "base disperser"
    default = dict(npts=35, width=0, nsigmas=3)
    def __init__(self, npts=None, width=None, nsigmas=None):
        self.npts = self.default['npts'] if npts is None else npts
        self.width = self.default['width'] if width is None else width
        self.nsigmas = self.default['nsigmas'] if nsigmas is None else nsigmas

    def get_pars(self):
        """
        Return the parameters to the disperser as a dictionary.
        """
        pars = {'type': self.type}
        pars.update(self.__dict__)
        return pars

    # pylint: disable=no-self-use
    def set_weights(self, values, weights):
        """
        Set the weights on the disperser if it is :class:`ArrayDispersion`.
        """
        raise RuntimeError("set_weights is only available for ArrayDispersion")

    def get_weights(self, center, lb, ub, relative):
        """
        Return the weights for the distribution.

        *center* is the center of the distribution

        *lb*, *ub* are the min and max allowed values

        *relative* is True if the distribution width is proportional to the
        center value instead of absolute.  For polydispersity use relative.
        For orientation parameters use absolute.
        """
        sigma = self.width * center if relative else self.width
        if sigma == 0 or self.npts < 2:
            if lb <= center <= ub:
                return np.array([center], 'd'), np.array([1.], 'd')
            else:
                return np.array([], 'd'), np.array([], 'd')
        x, px = self._weights(center, sigma, lb, ub)
        return x, px

    def _weights(self, center, sigma, lb, ub):
        """actual work of computing the weights"""
        raise NotImplementedError

    def _linspace(self, center, sigma, lb, ub):
        """helper function to provide linear spaced weight points within range"""
        npts, nsigmas = self.npts, self.nsigmas
        x = center + np.linspace(-nsigmas*sigma, +nsigmas*sigma, npts)
        x = x[(x >= lb) & (x <= ub)]
        return x


class GaussianDispersion(Dispersion):
    r"""
    Gaussian dispersion, with 1-\ $\sigma$ width.

    .. math::

        w = \exp\left(-\tfrac12 (x - c)^2/\sigma^2\right)
    """
    type = "gaussian"
    default = dict(npts=35, width=0, nsigmas=3)
    def _weights(self, center, sigma, lb, ub):
        # TODO: sample high probability regions more densely
        # i.e., step uniformly in cumulative density rather than x value
        # so weight = 1/Npts for all weights, but values are unevenly spaced
        x = self._linspace(center, sigma, lb, ub)
        px = np.exp((x-center)**2 / (-2.0 * sigma * sigma))
        return x, px


class RectangleDispersion(Dispersion):
    r"""
    Uniform dispersion, with width $\sqrt{3}\sigma$.

    .. math::

        w = 1
    """
    type = "rectangle"
    default = dict(npts=35, width=0, nsigmas=1.70325)
    def _weights(self, center, sigma, lb, ub):
        x = self._linspace(center, sigma, lb, ub)
        x = x[np.fabs(x-center) <= np.fabs(sigma)*sqrt(3.0)]
        return x, np.ones_like(x)


class LogNormalDispersion(Dispersion):
    r"""
    log Gaussian dispersion, with 1-\ $\sigma$ width.

    .. math::

        w = \frac{\exp\left(-\tfrac12 (\ln x - c)^2/\sigma^2\right)}{x\sigma}
    """
    type = "lognormal"
    default = dict(npts=80, width=0, nsigmas=8)
    def _weights(self, center, sigma, lb, ub):
        x = self._linspace(center, sigma, max(lb, 1e-8), max(ub, 1e-8))
        # sigma in the lognormal function is in ln(R) space, thus needs converting
        sig = np.fabs(sigma/center)
        px = np.exp(-0.5*((np.log(x)-np.log(center))/sig)**2)/(x*sig)
        return x, px


class SchulzDispersion(Dispersion):
    r"""
    Schultz dispersion, with 1-\ $\sigma$ width.

    .. math::

        w = \frac{z^z\,R^{z-1}}{e^{Rz}\,c \Gamma(z)}

    where $c$ is the center of the distribution, $R = x/c$ and $z=(c/\sigma)^2$.

    This is evaluated using logarithms as

    .. math::

        w = \exp\left(z \ln z + (z-1)\ln R - Rz - \ln c - \ln \Gamma(z) \right)
    """
    type = "schulz"
    default = dict(npts=80, width=0, nsigmas=8)
    def _weights(self, center, sigma, lb, ub):
        x = self._linspace(center, sigma, max(lb, 1e-8), max(ub, 1e-8))
        R = x/center
        z = (center/sigma)**2
        arg = z*np.log(z) + (z-1)*np.log(R) - R*z - np.log(center) - gammaln(z)
        px = np.exp(arg)
        return x, px


class ArrayDispersion(Dispersion):
    r"""
    Empirical dispersion curve.

    Use :meth:`set_weights` to set $w = f(x)$.
    """
    type = "array"
    default = dict(npts=35, width=0, nsigmas=1)
    def __init__(self, npts=None, width=None, nsigmas=None):
        Dispersion.__init__(self, npts, width, nsigmas)
        self.values = np.array([0.], 'd')
        self.weights = np.array([1.], 'd')

    def set_weights(self, values, weights):
        """
        Set the weights for the given x values.
        """
        self.values = np.ascontiguousarray(values, 'd')
        self.weights = np.ascontiguousarray(weights, 'd')
        self.npts = len(values)

    def _weights(self, center, sigma, lb, ub):
        # TODO: rebin the array dispersion using npts
        # TODO: use a distribution that can be recentered and scaled
        x = self.values
        #x = center + self.values*sigma
        idx = (x >= lb) & (x <= ub)
        x = x[idx]
        px = self.weights[idx]
        return x, px


# dispersion name -> disperser lookup table.
# Maintain order since this is used by sasview GUI to order the options in
# the dispersion type combobox.
MODELS = OrderedDict((d.type, d) for d in (
    RectangleDispersion,
    ArrayDispersion,
    LogNormalDispersion,
    GaussianDispersion,
    SchulzDispersion,
))


def get_weights(disperser, n, width, nsigmas, value, limits, relative):
    """
    Return the set of values and weights for a polydisperse parameter.

    *disperser* is the name of the disperser.

    *n* is the number of points in the weight vector.

    *width* is the width of the disperser distribution.

    *nsigmas* is the number of sigmas to span for the dispersion convolution.

    *value* is the value of the parameter in the model.

    *limits* is [lb, ub], the lower and upper bound on the possible values.

    *relative* is true if *width* is defined in proportion to the value
    of the parameter, and false if it is an absolute width.

    Returns *(value, weight)*, where *value* and *weight* are vectors.
    """
    if disperser == "array":
        raise NotImplementedError("Don't handle arrays through get_weights; use values and weights directly")
    cls = MODELS[disperser]
    obj = cls(n, width, nsigmas)
    v, w = obj.get_weights(value, limits[0], limits[1], relative)
    return v, w


def plot_weights(model_info, pairs):
    # type: (ModelInfo, List[Tuple[np.ndarray, np.ndarray]]) -> None
    """
    Plot the weights returned by :func:`get_weights`.

    *model_info* is
    :param model_info:
    :param pairs:
    :return:
    """
    import pylab

    if any(len(values)>1 for values, weights in pairs):
        labels = [p.name for p in model_info.parameters.call_parameters]
        pylab.interactive(True)
        pylab.figure()
        for (v,w), s in zip(pairs, labels):
            if len(v) > 1:
                #print("weights for", s, v, w)
                pylab.plot(v, w, '-o', label=s)
        pylab.grid(True)
        pylab.legend()
        #pylab.show()<|MERGE_RESOLUTION|>--- conflicted
+++ resolved
@@ -1,13 +1,9 @@
 """
 SAS distributions for polydispersity.
 """
-<<<<<<< HEAD
-from __future__ import division
-=======
 # TODO: include dispersion docs with the disperser models
 from __future__ import division, print_function
 
->>>>>>> 2f46e83c
 from math import sqrt  # type: ignore
 from collections import OrderedDict
 
